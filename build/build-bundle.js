/**
 * @license Copyright 2018 The Lighthouse Authors. All Rights Reserved.
 * Licensed under the Apache License, Version 2.0 (the "License"); you may not use this file except in compliance with the License. You may obtain a copy of the License at http://www.apache.org/licenses/LICENSE-2.0
 * Unless required by applicable law or agreed to in writing, software distributed under the License is distributed on an "AS IS" BASIS, WITHOUT WARRANTIES OR CONDITIONS OF ANY KIND, either express or implied. See the License for the specific language governing permissions and limitations under the License.
 */

/**
 * @fileoverview Script to bundle lighthouse entry points so that they can be run
 * in the browser (as long as they have access to a debugger protocol Connection).
 */

import fs from 'fs';
import path from 'path';
import {execSync} from 'child_process';
import {createRequire} from 'module';

import esMain from 'es-main';
import esbuild from 'esbuild';
// import {NodeModulesPolyfillPlugin as nodeModulesPolyfillPlugin} from '@esbuild-plugins/node-modules-polyfill';
// // @ts-expect-error: plugin has no types.
import PubAdsPlugin from 'lighthouse-plugin-publisher-ads/plugin.js';

import * as plugins from './esbuild-plugins.js';
import {Runner} from '../core/runner.js';
import {LH_ROOT} from '../root.js';
import {readJson} from '../core/test/test-utils.js';
import {nodeModulesPolyfillPlugin} from './plugins/esbuild-polyfills.js';

const require = createRequire(import.meta.url);

/**
 * The git tag for the current HEAD (if HEAD is itself a tag),
 * otherwise a combination of latest tag + #commits since + sha.
 * Note: can't do this in CI because it is a shallow checkout.
 */
const GIT_READABLE_REF =
  execSync(process.env.CI ? 'git rev-parse HEAD' : 'git describe').toString().trim();

// HACK: manually include the lighthouse-plugin-publisher-ads audits.
/** @type {Array<string>} */
// @ts-expect-error
const pubAdsAudits = PubAdsPlugin.audits.map(a => a.path);

/** @param {string} file */
const isDevtools = file =>
  path.basename(file).includes('devtools') || path.basename(file).endsWith('dt-bundle.js');
/** @param {string} file */
const isLightrider = file => path.basename(file).includes('lightrider');

// Set to true for source maps.
const DEBUG = false;

const today = (() => {
  const date = new Date();
  const year = new Intl.DateTimeFormat('en', {year: 'numeric'}).format(date);
  const month = new Intl.DateTimeFormat('en', {month: 'short'}).format(date);
  const day = new Intl.DateTimeFormat('en', {day: '2-digit'}).format(date);
  return `${month} ${day} ${year}`;
})();
const pkg = readJson(`${LH_ROOT}/package.json`);
const banner = `
/**
 * Lighthouse ${GIT_READABLE_REF} (${today})
 *
 * ${pkg.description}
 *
 * @homepage ${pkg.homepage}
 * @author   ${pkg.author}
 * @license  ${pkg.license}
 */
`.trim();

/**
 * Bundle starting at entryPath, writing the minified result to distPath.
 * @param {string} entryPath
 * @param {string} distPath
 * @param {{minify: boolean}=} opts
 * @return {Promise<void>}
 */
async function buildBundle(entryPath, distPath, opts = {minify: true}) {
  if (fs.existsSync(LH_ROOT + '/lighthouse-logger/node_modules')) {
    throw new Error('delete `lighthouse-logger/node_modules` because it messes up rollup bundle');
  }

  // List of paths (absolute / relative to config-helpers.js) to include
  // in bundle and make accessible via config-helpers.js `requireWrapper`.
  const dynamicModulePaths = [
    ...Runner.getGathererList().map(gatherer => `../gather/gatherers/${gatherer}`),
    ...Runner.getAuditList().map(gatherer => `../audits/${gatherer}`),
  ];

  // Include lighthouse-plugin-publisher-ads.
  if (isDevtools(entryPath) || isLightrider(entryPath)) {
    dynamicModulePaths.push('lighthouse-plugin-publisher-ads');
    pubAdsAudits.forEach(pubAdAudit => {
      dynamicModulePaths.push(pubAdAudit);
    });
  }

  const bundledMapEntriesCode = dynamicModulePaths.map(modulePath => {
    const pathNoExt = modulePath.replace('.js', '');
    return `['${pathNoExt}', import('${modulePath}')]`;
  }).join(',\n');

  /** @type {Record<string, string>} */
  const shimsObj = {
    [require.resolve('../core/legacy/gather/connections/cri.js')]:
      'export const CriConnection = {}',
    [require.resolve('../package.json')]: `export const version = '${pkg.version}';`,
    'rollup-plugin-node-polyfills/polyfills/zlib-lib/inflate.js': `
      export function inflateInit2() {};
      export function inflate() {};
      export function inflateEnd() {};
      export function inflateReset() {};
    `,
  };

  const modulesToIgnore = [
    'puppeteer-core',
    'pako/lib/zlib/inflate.js',
    '@sentry/node',
    'source-map',
    'ws',
  ];

  // Don't include the stringified report in DevTools - see devtools-report-assets.js
  // Don't include in Lightrider - HTML generation isn't supported, so report assets aren't needed.
  if (isDevtools(entryPath) || isLightrider(entryPath)) {
    shimsObj[`${LH_ROOT}/report/generator/report-assets.js`] =
      'export const reportAssets = {}';
  }

  // Don't include locales in DevTools.
  if (isDevtools(entryPath)) {
    shimsObj[`${LH_ROOT}/shared/localization/locales.js`] = 'export const locales = {};';
  }

  for (const modulePath of modulesToIgnore) {
    shimsObj[modulePath] = 'export default {}';
  }

  const result = await esbuild.build({
    entryPoints: [entryPath],
    outfile: distPath,
    write: false,
    format: 'iife',
    charset: 'utf8',
    bundle: true,
    minify: opts.minify,
    treeShaking: true,
    sourcemap: DEBUG,
    banner: {js: banner},
    plugins: [
      plugins.replaceModules({
        ...shimsObj,
        // Allows for plugins to import lighthouse.
        // TODO: not needed until pubads is back. (note: might not be needed even then?)
        // 'lighthouse': `
        //   import {Audit} from '${require.resolve('../core/audits/audit.js')}';
        //   export {Audit};
        // `,
        'url': `
          export const URL = globalThis.URL;
          export const fileURLToPath = url => url;
          export default {URL, fileURLToPath};
        `,
        'module': `
          export const createRequire = () => {
            return {
              resolve() {
                throw new Error('createRequire.resolve is not supported in bundled Lighthouse');
              },
            };
          };
        `,
      }, {
        // buildBundle is used in a lot of different contexts. Some share the same modules
        // that need to be replaced, but others don't use those modules at all.
        disableUnusedError: true,
      }),
<<<<<<< HEAD
      nodeModulesPolyfillPlugin(),
      plugins.bulkLoader([
        // TODO: when we used rollup, various things were tree-shaken out before inlineFs did its
        // thing. Now treeshaking only happens at the end, so the plugin sees more cases than it
        // did before. Some of those new cases emit warnings. Safe to ignore, but should be
        // resolved eventually.
        plugins.partialLoaders.inlineFs,
        plugins.partialLoaders.rmGetModuleDirectory,
        plugins.partialLoaders.replaceText({
          '/* BUILD_REPLACE_BUNDLED_MODULES */': `[\n${bundledMapEntriesCode},\n]`,
          // This package exports to default in a way that causes Rollup to get confused,
          // resulting in MessageFormat being undefined.
          'require(\'intl-messageformat\').default': 'require(\'intl-messageformat\')',
          // Below we replace lighthouse-logger with a local copy, which is ES modules. Need
          // to change every require of the package to reflect this.
          'require(\'lighthouse-logger\');': 'require(\'lighthouse-logger\').default;',
          // Rollup doesn't replace this, so let's manually change it to false.
          'require.main === module': 'false',
          // TODO: Use globalThis directly.
          'global.isLightrider': 'globalThis.isLightrider',
          'global.isDevtools': 'globalThis.isDevtools',
          // For some reason, `shim` doesn't work to force this module to return false, so instead
          // just replace usages of it with false.
          'esMain(import.meta)': 'false',
          'import esMain from \'es-main\'': '',
          // By default esbuild converts `import.meta` to an empty object.
          // We need at least the url property for i18n things.
          /** @param {string} id */
          'import.meta': (id) => `{url: '${path.relative(LH_ROOT, id)}'}`,
        }),
=======
      rollupPlugins.json(),
      rollupPlugins.removeModuleDirCalls(),
      rollupPlugins.inlineFs({
        verbose: Boolean(process.env.DEBUG),
        ignorePaths: [
          require.resolve('puppeteer-core/lib/esm/puppeteer/common/Page.js'),
        ],
      }),
      rollupPlugins.commonjs({
        // https://github.com/rollup/plugins/issues/922
        ignoreGlobal: true,
      }),
      rollupPlugins.nodePolyfills(),
      rollupPlugins.nodeResolve({preferBuiltins: true}),
      // Rollup sees the usages of these functions in page functions (ex: see AnchorElements)
      // and treats them as globals. Because the names are "taken" by the global, Rollup renames
      // the actual functions (getNodeDetails$1). The page functions expect a certain name, so
      // here we undo what Rollup did.
      rollupPlugins.postprocess([
        [/getBoundingClientRect\$1/, 'getBoundingClientRect'],
        [/getElementsInDocument\$1/, 'getElementsInDocument'],
        [/getNodeDetails\$1/, 'getNodeDetails'],
        [/getRectCenterPoint\$1/, 'getRectCenterPoint'],
        [/isPositionFixed\$1/, 'isPositionFixed'],
>>>>>>> 93e6788a
      ]),
      {
        name: 'alias',
        setup(build) {
          build.onResolve({filter: /\.*/}, (args) => {
            /** @type {Record<string, string>} */
            const entries = {
              'debug': require.resolve('debug/src/browser.js'),
              'lighthouse-logger': require.resolve('../lighthouse-logger/index.js'),
            };
            if (args.path in entries) {
              return {path: entries[args.path]};
            }
          });
        },
      },
      {
        name: 'postprocess',
        setup(build) {
          build.onEnd(result => {
            if (!result.outputFiles) throw new Error();

            // esbuild sees the usages of these functions in page functions (ex: see AnchorElements)
            // and treats them as globals. Because the names are "taken" by the global, esbuild renames
            // the actual functions (ex: to getNodeDetails2). The page functions expect a certain name, so
            // here we undo what esbuild did.

            const replacements = [
              ['getBoundingClientRect2', 'getBoundingClientRect'],
              ['getElementsInDocument2', 'getElementsInDocument'],
              ['getNodeDetails2', 'getNodeDetails'],
              ['getRectCenterPoint2', 'getRectCenterPoint'],
              ['isPositionFixed2', 'isPositionFixed'],
            ];

            let code = result.outputFiles[0].text;
            for (const [k, v] of replacements) {
              // @ts-expect-error
              if (String.prototype.replaceAll) {
                // @ts-expect-error
                code = code.replaceAll(k, v);
              } else {
                // TODO: delete when not supporting node 14
                while (code.includes(k)) code = code.replace(k, v);
              }
            }

            // Get rid of our extra license comments.
            // https://stackoverflow.com/a/35923766
            const re = /\/\*\*\s*\n([^*]|(\*(?!\/)))*\*\/\n/g;
            let hasSeenFirst = false;
            code = code.replace(re, (match) => {
              if (match.includes('@license') && match.match(/Lighthouse Authors|Google/)) {
                if (hasSeenFirst) {
                  return '';
                }

                hasSeenFirst = true;
              }

              return match;
            });

            result.outputFiles[0].contents = new TextEncoder().encode(code);
          });
        },
      },

      // TODO
      // opts.minify && rollupPlugins.terser({
      //   ecma: 2019,
      //   output: {
      //     comments: (node, comment) => {
      //       const text = comment.value;
      //       if (text.includes('The Lighthouse Authors') && comment.line > 1) return false;
      //       return /@ts-nocheck - Prevent tsc|@preserve|@license|@cc_on|^!/i.test(text);
      //     },
      //     max_line_len: 1000,
      //   },
      //   // The config relies on class names for gatherers.
      //   keep_classnames: true,
      //   // Runtime.evaluate errors if function names are elided.
      //   keep_fnames: true,
      // }),
    ],
  });

  await fs.promises.writeFile(result.outputFiles[0].path, result.outputFiles[0].text);
}

/**
 * @param {Array<string>} argv
 */
async function cli(argv) {
  // Take paths relative to cwd and build.
  const [entryPath, distPath] = argv.slice(2)
    .map(filePath => path.resolve(process.cwd(), filePath));
  await buildBundle(entryPath, distPath, {minify: !process.env.DEBUG});
}

// Test if called from the CLI or as a module.
if (esMain(import.meta)) {
  await cli(process.argv);
}

export {
  buildBundle,
};<|MERGE_RESOLUTION|>--- conflicted
+++ resolved
@@ -178,14 +178,16 @@
         // that need to be replaced, but others don't use those modules at all.
         disableUnusedError: true,
       }),
-<<<<<<< HEAD
       nodeModulesPolyfillPlugin(),
       plugins.bulkLoader([
         // TODO: when we used rollup, various things were tree-shaken out before inlineFs did its
         // thing. Now treeshaking only happens at the end, so the plugin sees more cases than it
         // did before. Some of those new cases emit warnings. Safe to ignore, but should be
         // resolved eventually.
-        plugins.partialLoaders.inlineFs,
+        plugins.partialLoaders.inlineFs({
+          verbose: Boolean(process.env.DEBUG),
+          ignorePaths: [require.resolve('puppeteer-core/lib/esm/puppeteer/common/Page.js')],
+        }),
         plugins.partialLoaders.rmGetModuleDirectory,
         plugins.partialLoaders.replaceText({
           '/* BUILD_REPLACE_BUNDLED_MODULES */': `[\n${bundledMapEntriesCode},\n]`,
@@ -209,32 +211,6 @@
           /** @param {string} id */
           'import.meta': (id) => `{url: '${path.relative(LH_ROOT, id)}'}`,
         }),
-=======
-      rollupPlugins.json(),
-      rollupPlugins.removeModuleDirCalls(),
-      rollupPlugins.inlineFs({
-        verbose: Boolean(process.env.DEBUG),
-        ignorePaths: [
-          require.resolve('puppeteer-core/lib/esm/puppeteer/common/Page.js'),
-        ],
-      }),
-      rollupPlugins.commonjs({
-        // https://github.com/rollup/plugins/issues/922
-        ignoreGlobal: true,
-      }),
-      rollupPlugins.nodePolyfills(),
-      rollupPlugins.nodeResolve({preferBuiltins: true}),
-      // Rollup sees the usages of these functions in page functions (ex: see AnchorElements)
-      // and treats them as globals. Because the names are "taken" by the global, Rollup renames
-      // the actual functions (getNodeDetails$1). The page functions expect a certain name, so
-      // here we undo what Rollup did.
-      rollupPlugins.postprocess([
-        [/getBoundingClientRect\$1/, 'getBoundingClientRect'],
-        [/getElementsInDocument\$1/, 'getElementsInDocument'],
-        [/getNodeDetails\$1/, 'getNodeDetails'],
-        [/getRectCenterPoint\$1/, 'getRectCenterPoint'],
-        [/isPositionFixed\$1/, 'isPositionFixed'],
->>>>>>> 93e6788a
       ]),
       {
         name: 'alias',
