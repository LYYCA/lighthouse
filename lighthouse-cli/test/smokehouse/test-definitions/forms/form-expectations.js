/**
 * @license Copyright 2020 The Lighthouse Authors. All Rights Reserved.
 * Licensed under the Apache License, Version 2.0 (the "License"); you may not use this file except in compliance with the License. You may obtain a copy of the License at http://www.apache.org/licenses/LICENSE-2.0
 * Unless required by applicable law or agreed to in writing, software distributed under the License is distributed on an "AS IS" BASIS, WITHOUT WARRANTIES OR CONDITIONS OF ANY KIND, either express or implied. See the License for the specific language governing permissions and limitations under the License.
 */
'use strict';

/**
 * @type {Array<Smokehouse.ExpectedRunnerResult>}
 * Expected Lighthouse artifacts from Form gatherer
 */
const expectations = [
  {
    artifacts: {
      FormElements: [
        {
          attributes: {
            id: 'checkout',
            name: 'checkout',
            autocomplete: 'on',
            nodeLabel: 'Name on card: \nCredit card number: \nExpiry Date: \nMM\n01\n02\n03\n04\n05\n06\n07\n08\n09…',
            snippet: '<form id="checkout" name="checkout" action="../done.html" method="post">',
          },
          inputs: [
            {
              id: 'name_cc1',
              name: 'name_cc1',
              placeholder: 'John Doe',
              autocompleteProp: '',
              autocompleteAttr: 'cc-namez',
              nodeLabel: 'textarea',
              snippet: '<textarea type="text" id="name_cc1" name="name_cc1" autocomplete="cc-namez" placeholder="John Doe">',
            },
            {
              id: 'CCNo1',
              name: 'CCNo1',
              placeholder: '5555 5555 5555 5555',
              autocompleteProp: 'cc-number',
              autocompleteAttr: 'cc-number',
              nodeLabel: 'input',
              snippet: '<input type="text" id="CCNo1" name="CCNo1" autocomplete="cc-number" placeholder="5555 5555 5555 5555">',
            },
            {
              id: 'CCExpiresMonth1',
              name: 'CCExpiresMonth1',
              autocompleteProp: 'cc-exp-month',
              autocompleteAttr: 'cc-exp-month',
              nodeLabel: 'MM\n01\n02\n03\n04\n05\n06\n07\n08\n09\n10\n11\n12',
              snippet: '<select id="CCExpiresMonth1" name="CCExpiresMonth1" autocomplete="cc-exp-month">',
            },
            {
              id: 'CCExpiresYear1',
              name: '',
              autocompleteProp: 'cc-exp-year',
              autocompleteAttr: 'cc-exp-year',
              nodeLabel: 'YY\n2019\n2020\n2021\n2022\n2023\n2024\n2025\n2026\n2027\n2028\n2029',
              snippet: '<select id="CCExpiresYear1" autocomplete="cc-exp-year">',
            },
            {
              id: 'cvc1',
              name: 'cvc1',
              placeholder: '555',
              autocompleteProp: 'cc-csc',
              autocompleteAttr: 'cc-csc',
              nodeLabel: 'input',
              snippet: '<input id="cvc1" name="cvc1" autocomplete="cc-csc" placeholder="555">',
            },
          ],
          labels: [
            {
              for: 'name_cc1',
              nodeLabel: 'Name on card:',
              snippet: '<label for="name_cc1">',
            },
            {
              for: 'CCNo1',
              nodeLabel: 'Credit card number:',
              snippet: '<label for="CCNo1">',
            },
            {
              for: 'CCExpiresMonth1',
              nodeLabel: 'Expiry Date:',
              snippet: '<label for="CCExpiresMonth1">',
            },
            {
              for: 'cvc1',
              nodeLabel: 'CVC:',
              snippet: '<label for="cvc1">',
            },
          ],
        },
        {
          /** All Elements in this object are formless because attributes is undefined */
          attributes: undefined,
          inputs: [
            {
              id: 'name_shipping',
              name: '',
              placeholder: 'John Doe',
              autocompleteProp: 'shipping name',
              autocompleteAttr: 'shipping name',
              nodeLabel: 'input',
              snippet: '<input type="text" id="name_shipping" autocomplete="shipping name" placeholder="John Doe">',
            },
            {
              id: 'address_shipping',
              name: '',
              placeholder: 'Your address',
              autocompleteProp: 'shipping street-address',
              autocompleteAttr: 'shipping street-address',
              nodeLabel: 'input',
              snippet: '<input type="text" id="address_shipping" autocomplete="shipping street-address" placeholder="Your address">',
            },
            {
              id: 'city_shipping',
              name: '',
              placeholder: 'city you live',
              autocompleteProp: '',
              autocompleteAttr: null,
              nodeLabel: 'input',
              snippet: '<input type="text" id="city_shipping" placeholder="city you live">',
            },
            {
              id: 'state_shipping',
              name: '',
              autocompleteProp: '',
              autocompleteAttr: null,
              nodeLabel: 'Select a state\nCA\nMA\nNY\nMD\nOR\nOH\nIL\nDC',
              snippet: '<select id="state_shipping">',
            },
            {
              id: 'zip_shipping',
              name: '',
              placeholder: '',
              autocompleteProp: '',
              autocompleteAttr: null,
              nodeLabel: 'input',
              snippet: '<input type="text" id="zip_shipping">',
            },
            {
              id: 'name_billing',
              name: 'name_billing',
              placeholder: 'your name',
              autocompleteProp: '',
              autocompleteAttr: null,
              nodeLabel: 'input',
              snippet: '<input type="text" id="name_billing" name="name_billing" placeholder="your name">',
            },
            {
              id: 'address_billing',
              name: 'address_billing',
              placeholder: 'your address',
              autocompleteProp: 'billing street-address',
              autocompleteAttr: 'billing street-address',
              nodeLabel: 'input',
              snippet: '<input type="text" id="address_billing" name="address_billing" autocomplete="billing street-address" placeholder="your address">',
            },
            {
              id: 'city_billing',
              name: 'city_billing',
              placeholder: 'city you live in',
              autocompleteProp: '',
              autocompleteAttr: null,
              nodeLabel: 'input',
              snippet: '<input type="text" id="city_billing" name="city_billing" placeholder="city you live in">',
            },
            {
              id: 'state_billing',
              name: 'state_billing',
              autocompleteProp: '',
              autocompleteAttr: null,
              nodeLabel: '\n            Select a state\n            CA\n            MA\n            NY\n      …',
              snippet: '<select id="state_billing" name="state_billing">',
            },
            {
              id: 'zip_billing',
              name: '',
              placeholder: '',
              autocompleteProp: '',
              autocompleteAttr: null,
              nodeLabel: 'input',
              snippet: '<input type="text" id="zip_billing">',
            },
            {
              id: 'name_cc2',
              name: 'name_cc2',
              placeholder: '',
              autocompleteProp: 'cc-name',
              autocompleteAttr: 'cc-name',
              nodeLabel: 'textarea',
              snippet: '<textarea type="text" id="name_cc2" name="name_cc2" autocomplete="cc-name">',
            },
            {
              id: 'CCNo2',
              name: 'CCNo2',
              placeholder: '',
              autocompleteProp: '',
              autocompleteAttr: null,
              nodeLabel: 'input',
              snippet: '<input type="text" id="CCNo2" name="CCNo2">',
            },
            {
              id: 'CCExpiresMonth2',
              name: 'CCExpiresMonth2',
              autocompleteProp: '',
              autocompleteAttr: null,
              nodeLabel: 'MM\n01\n02\n03\n04\n05\n06\n07\n08\n09\n10\n11\n12',
              snippet: '<select id="CCExpiresMonth2" name="CCExpiresMonth2">',
            },
            {
              id: 'CCExpiresYear',
              name: '',
              autocompleteProp: '',
              autocompleteAttr: null,
              nodeLabel: 'YY\n2019\n2020\n2021\n2022\n2023\n2024\n2025\n2026\n2027\n2028\n2029',
              snippet: '<select id="CCExpiresYear">',
            },
            {
              id: 'cvc2',
              name: 'cvc2',
              placeholder: '',
              autocompleteProp: 'cc-csc',
              autocompleteAttr: 'cc-csc',
              nodeLabel: 'input',
              snippet: '<input id="cvc2" name="cvc2" autocomplete="cc-csc">',
            },
          ],
          labels: [
            {
              for: 'name_shipping',
              nodeLabel: 'Name:',
              snippet: '<label for="name_shipping">',
            },
            {
              for: 'address_shipping',
              nodeLabel: 'Address:',
              snippet: '<label for="address_shipping">',
            },
            {
              for: 'city_shipping',
              nodeLabel: 'City:',
              snippet: '<label for="city_shipping">',
            },
            {
              for: 'Sstate_shipping',
              nodeLabel: 'State:',
              snippet: '<label for="Sstate_shipping">',
            },
            {
              for: 'zip_shipping',
              nodeLabel: 'Zip:',
              snippet: '<label for="zip_shipping">',
            },
            {
              for: 'name_billing',
              nodeLabel: 'Name:',
              snippet: '<label for="name_billing">',
            },
            {
              for: 'address_billing',
              nodeLabel: 'Address:',
              snippet: '<label for="address_billing">',
            },
            {
              for: 'city_billing',
              nodeLabel: 'City:',
              snippet: '<label for="city_billing">',
            },
            {
              for: 'state_billing',
              nodeLabel: 'State:',
              snippet: '<label for="state_billing">',
            },
            {
              for: 'zip_billing',
              nodeLabel: 'Zip:',
              snippet: '<label for="zip_billing">',
            },
            {
              for: 'name_cc2',
              nodeLabel: 'Name on card:',
              snippet: '<label for="name_cc2">',
            },
            {
              for: 'CCNo2',
              nodeLabel: 'Credit card number:',
              snippet: '<label for="CCNo2">',
            },
            {
              for: 'CCExpiresMonth2',
              nodeLabel: 'Expiry Date:',
              snippet: '<label for="CCExpiresMonth2">',
            },
            {
              for: 'cvc2',
              nodeLabel: 'CVC:',
              snippet: '<label for="cvc2">',
            },
          ],
        },
      ],
    },
    lhr: {
      requestedUrl: 'http://localhost:10200/form.html',
      finalUrl: 'http://localhost:10200/form.html',
      audits: {
        'autocomplete': {
          score: 0,
          details: {
            items: [
              {
<<<<<<< HEAD
                type: 'node',
                path: '0,HTML,1,BODY,1,DIV,11,INPUT',
                snippet: '<input type="text" name="city_shipping">',
                nodeLabel: 'input',
              },
              {
                type: 'node',
                path: '0,HTML,1,BODY,1,DIV,14,SELECT',
                snippet: '<select name="state_shipping">',
                nodeLabel: 'Select a state\nCA\nMA\nNY\nMD\nOR\nOH\nIL\nDC',
              },
              {
                type: 'node',
                path: '0,HTML,1,BODY,1,DIV,17,INPUT',
                snippet: '<input type="text" name="zip_shipping">',
                nodeLabel: 'input',
              },
              {
                type: 'node',
                path: '0,HTML,1,BODY,2,DIV,3,INPUT',
                snippet: '<input type="text" name="name_billing">',
                nodeLabel: 'input',
              },
              {
                type: 'node',
                path: '0,HTML,1,BODY,2,DIV,9,INPUT',
                snippet: '<input type="text" name="city_billing">',
                nodeLabel: 'input',
              },
              {
                type: 'node',
                path: '0,HTML,1,BODY,2,DIV,12,SELECT',
                snippet: '<select name="state_billing">',
                nodeLabel: '\n      Select a state\n      CA\n      MA\n      NY\n      MD\n      OR\n      OH\n   …',
              },
              {
                type: 'node',
                path: '0,HTML,1,BODY,2,DIV,15,INPUT',
                snippet: '<input type="text" name="zip_billing">',
                nodeLabel: 'input',
              },
              {
                type: 'node',
                path: '0,HTML,1,BODY,3,DIV,5,INPUT',
                snippet: '<input type="text" name="CCNo">',
                nodeLabel: 'input',
              },
              {
                type: 'node',
                path: '0,HTML,1,BODY,3,DIV,9,SELECT',
                snippet: '<select name="CCExpiresMonth">',
                nodeLabel: 'MM\n01\n02\n03\n04\n05\n06\n07\n08\n09\n10\n11\n12',
              },
              {
                type: 'node',
                path: '0,HTML,1,BODY,3,DIV,11,SELECT',
                snippet: '<select name="CCExpiresYear">',
                nodeLabel: 'YY\n2019\n2020\n2021\n2022\n2023\n2024\n2025\n2026\n2027\n2028\n2029',
=======
                node: {
                  type: 'node',
                  snippet: '<input type="text" id="city_shipping" placeholder="city you live">',
                  nodeLabel: 'input',
                },
              },
              {
                node: {
                  type: 'node',
                  snippet: '<select id="state_shipping">',
                  nodeLabel: 'Select a state\nCA\nMA\nNY\nMD\nOR\nOH\nIL\nDC',
                },
              },
              {
                node: {
                  type: 'node',
                  snippet: '<input type="text" id="zip_shipping">',
                  nodeLabel: 'input',
                },
              },
              {
                node: {
                  type: 'node',
                  snippet: '<input type="text" id="name_billing" name="name_billing" placeholder="your name">',
                  nodeLabel: 'input',
                },
              },
              {
                node: {
                  type: 'node',
                  snippet: '<input type="text" id="city_billing" name="city_billing" placeholder="city you live in">',
                  nodeLabel: 'input',
                },
              },
              {
                node: {
                  type: 'node',
                  snippet: '<select id="state_billing" name="state_billing">',
                  nodeLabel: '\n            Select a state\n            CA\n            MA\n            NY\n      …',
                },
              },
              {
                node: {
                  type: 'node',
                  snippet: '<input type="text" id="zip_billing">',
                  nodeLabel: 'input',
                },
              },
              {
                node: {
                  type: 'node',
                  snippet: '<input type="text" id="CCNo2" name="CCNo2">',
                  nodeLabel: 'input',
                },
              },
              {
                node: {
                  type: 'node',
                  snippet: '<select id="CCExpiresMonth2" name="CCExpiresMonth2">',
                  nodeLabel: 'MM\n01\n02\n03\n04\n05\n06\n07\n08\n09\n10\n11\n12',
                },
              },
              {
                node: {
                  type: 'node',
                  snippet: '<select id="CCExpiresYear">',
                  nodeLabel: 'YY\n2019\n2020\n2021\n2022\n2023\n2024\n2025\n2026\n2027\n2028\n2029',
                },
>>>>>>> d9988a31
              },
            ],
          },
        },
      },
    },
  },
];


module.exports = expectations;<|MERGE_RESOLUTION|>--- conflicted
+++ resolved
@@ -309,66 +309,6 @@
           details: {
             items: [
               {
-<<<<<<< HEAD
-                type: 'node',
-                path: '0,HTML,1,BODY,1,DIV,11,INPUT',
-                snippet: '<input type="text" name="city_shipping">',
-                nodeLabel: 'input',
-              },
-              {
-                type: 'node',
-                path: '0,HTML,1,BODY,1,DIV,14,SELECT',
-                snippet: '<select name="state_shipping">',
-                nodeLabel: 'Select a state\nCA\nMA\nNY\nMD\nOR\nOH\nIL\nDC',
-              },
-              {
-                type: 'node',
-                path: '0,HTML,1,BODY,1,DIV,17,INPUT',
-                snippet: '<input type="text" name="zip_shipping">',
-                nodeLabel: 'input',
-              },
-              {
-                type: 'node',
-                path: '0,HTML,1,BODY,2,DIV,3,INPUT',
-                snippet: '<input type="text" name="name_billing">',
-                nodeLabel: 'input',
-              },
-              {
-                type: 'node',
-                path: '0,HTML,1,BODY,2,DIV,9,INPUT',
-                snippet: '<input type="text" name="city_billing">',
-                nodeLabel: 'input',
-              },
-              {
-                type: 'node',
-                path: '0,HTML,1,BODY,2,DIV,12,SELECT',
-                snippet: '<select name="state_billing">',
-                nodeLabel: '\n      Select a state\n      CA\n      MA\n      NY\n      MD\n      OR\n      OH\n   …',
-              },
-              {
-                type: 'node',
-                path: '0,HTML,1,BODY,2,DIV,15,INPUT',
-                snippet: '<input type="text" name="zip_billing">',
-                nodeLabel: 'input',
-              },
-              {
-                type: 'node',
-                path: '0,HTML,1,BODY,3,DIV,5,INPUT',
-                snippet: '<input type="text" name="CCNo">',
-                nodeLabel: 'input',
-              },
-              {
-                type: 'node',
-                path: '0,HTML,1,BODY,3,DIV,9,SELECT',
-                snippet: '<select name="CCExpiresMonth">',
-                nodeLabel: 'MM\n01\n02\n03\n04\n05\n06\n07\n08\n09\n10\n11\n12',
-              },
-              {
-                type: 'node',
-                path: '0,HTML,1,BODY,3,DIV,11,SELECT',
-                snippet: '<select name="CCExpiresYear">',
-                nodeLabel: 'YY\n2019\n2020\n2021\n2022\n2023\n2024\n2025\n2026\n2027\n2028\n2029',
-=======
                 node: {
                   type: 'node',
                   snippet: '<input type="text" id="city_shipping" placeholder="city you live">',
@@ -437,7 +377,6 @@
                   snippet: '<select id="CCExpiresYear">',
                   nodeLabel: 'YY\n2019\n2020\n2021\n2022\n2023\n2024\n2025\n2026\n2027\n2028\n2029',
                 },
->>>>>>> d9988a31
               },
             ],
           },
