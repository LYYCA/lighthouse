/**
 * @license Copyright 2018 Google Inc. All Rights Reserved.
 * Licensed under the Apache License, Version 2.0 (the "License"); you may not use this file except in compliance with the License. You may obtain a copy of the License at http://www.apache.org/licenses/LICENSE-2.0
 * Unless required by applicable law or agreed to in writing, software distributed under the License is distributed on an "AS IS" BASIS, WITHOUT WARRANTIES OR CONDITIONS OF ANY KIND, either express or implied. See the License for the specific language governing permissions and limitations under the License.
 */
'use strict';

/* eslint-disable no-console */
const {promisify} = require('util');
const execAsync = promisify(require('child_process').exec);

const {server, serverForOffline} = require('../fixtures/static-server.js');
const log = require('lighthouse-logger');

/** @param {string} str */
const purpleify = str => `${log.purple}${str}${log.reset}`;
<<<<<<< HEAD
const smokehouseDir = 'lighthouse-cli/test/smokehouse/';

/**
 * @typedef {object} SmoketestDfn
 * @property {string} id
 * @property {string} expectations
 * @property {string} config
 * @property {string | undefined} batch
 */

/** @type {Array<SmoketestDfn>} */
const SMOKETESTS = [{
  id: 'a11y',
  config: smokehouseDir + 'a11y/a11y-config.js',
  expectations: 'a11y/expectations.js',
  batch: 'parallel-first',
}, {
  id: 'errors',
  expectations: smokehouseDir + 'error-expectations.js',
  config: smokehouseDir + 'error-config.js',
  batch: 'errors',
}, {
  id: 'pwa',
  expectations: smokehouseDir + 'pwa-expectations.js',
  config: smokehouseDir + 'pwa-config.js',
  batch: 'parallel-second',
}, {
  id: 'pwa2',
  expectations: smokehouseDir + 'pwa2-expectations.js',
  config: smokehouseDir + 'pwa-config.js',
  batch: 'parallel-second',
}, {
  id: 'pwa3',
  expectations: smokehouseDir + 'pwa3-expectations.js',
  config: smokehouseDir + 'pwa-config.js',
  batch: 'parallel-first',
}, {
  id: 'dbw',
  expectations: 'dobetterweb/dbw-expectations.js',
  config: smokehouseDir + 'dbw-config.js',
  batch: 'parallel-second',
}, {
  id: 'redirects',
  expectations: 'redirects/expectations.js',
  config: smokehouseDir + 'redirects-config.js',
  batch: 'parallel-first',
}, {
  id: 'seo',
  expectations: 'seo/expectations.js',
  config: smokehouseDir + 'seo-config.js',
  batch: 'parallel-first',
}, {
  id: 'offline',
  expectations: 'offline-local/offline-expectations.js',
  config: smokehouseDir + 'offline-config.js',
  batch: 'offline',
}, {
  id: 'byte',
  expectations: 'byte-efficiency/expectations.js',
  config: smokehouseDir + 'byte-config.js',
  batch: 'perf-opportunity',
}, {
  id: 'perf',
  expectations: 'perf/expectations.js',
  config: 'lighthouse-core/config/perf-config.js',
  batch: 'perf-metric',
}, {
  id: 'metrics',
  expectations: 'tricky-metrics/expectations.js',
  config: 'lighthouse-core/config/perf-config.js',
  batch: 'parallel-second',
}, {
  id: 'polyfills',
  expectations: 'polyfills-expectations.js',
  config: 'polyfills-config.js',
  batch: 'parallel-first',
}];
=======
const SMOKETESTS = require('./smoke-test-dfns.js').SMOKE_TEST_DFNS;
>>>>>>> cab03b4b

/**
 * Display smokehouse output from child process
 * @param {{id: string, stdout: string, stderr: string, error?: Error}} result
 */
function displaySmokehouseOutput(result) {
  console.log(`\n${purpleify(result.id)} smoketest results:`);
  if (result.error) {
    console.log(result.error.message);
  }
  process.stdout.write(result.stdout);
  process.stderr.write(result.stderr);
  console.timeEnd(`smoketest-${result.id}`);
  console.log(`${purpleify(result.id)} smoketest complete. \n`);
  return result;
}

/**
 * Run smokehouse in child processes for selected smoketests
 * Display output from each as soon as they finish, but resolve function when ALL are complete
 * @param {Array<Smokehouse.TestDfn>} smokes
 * @return {Promise<Array<{id: string, error?: Error}>>}
 */
async function runSmokehouse(smokes) {
  const cmdPromises = [];
  for (const {id, expectations, config} of smokes) {
    console.log(`${purpleify(id)} smoketest starting…`);
    console.time(`smoketest-${id}`);
    const cmd = [
      'node lighthouse-cli/test/smokehouse/smokehouse.js',
      `--config-path=${config}`,
      `--expectations-path=${expectations}`,
    ].join(' ');

    // The promise ensures we output immediately, even if the process errors
    const p = execAsync(cmd, {timeout: 6 * 60 * 1000, encoding: 'utf8'})
      .then(cp => ({id, ...cp}))
      .catch(err => ({id, stdout: err.stdout, stderr: err.stderr, error: err}))
      .then(result => displaySmokehouseOutput(result));

    // If the machine is terribly slow, we'll run all smoketests in succession, not parallel
    if (process.env.APPVEYOR) {
      await p;
    }
    cmdPromises.push(p);
  }

  return Promise.all(cmdPromises);
}

/**
 * Determine batches of smoketests to run, based on argv
 * @param {string[]} argv
 * @return {Map<string|undefined, Array<Smokehouse.TestDfn>>}
 */
function getSmoketestBatches(argv) {
  let smokes = [];
  const usage = `    ${log.dim}yarn smoke ${SMOKETESTS.map(t => t.id).join(' ')}${log.reset}\n`;

  if (argv.length === 0) {
    smokes = SMOKETESTS;
    console.log('Running ALL smoketests. Equivalent to:');
    console.log(usage);
  } else {
    smokes = SMOKETESTS.filter(test => argv.includes(test.id));
    console.log(`Running ONLY smoketests for: ${smokes.map(t => t.id).join(' ')}\n`);
  }

  const unmatchedIds = argv.filter(requestedId => !SMOKETESTS.map(t => t.id).includes(requestedId));
  if (unmatchedIds.length) {
    console.log(log.redify(`Smoketests not found for: ${unmatchedIds.join(' ')}`));
    console.log(usage);
  }

  // Split into serial batches that will run their tests concurrently
  const batches = smokes.reduce((map, test) => {
    const batch = map.get(test.batch) || [];
    batch.push(test);
    return map.set(test.batch, batch);
  }, new Map());

  return batches;
}

/**
 * Main function. Run webservers, smokehouse, then report on failures
 */
async function cli() {
  server.listen(10200, 'localhost');
  serverForOffline.listen(10503, 'localhost');

  const argv = process.argv.slice(2);
  const batches = getSmoketestBatches(argv);

  const smokeDefns = new Map();
  const smokeResults = [];
  for (const [batchName, batch] of batches) {
    console.log(`Smoketest batch: ${batchName || 'default'}`);
    for (const defn of batch) {
      smokeDefns.set(defn.id, defn);
    }

    const results = await runSmokehouse(batch);
    smokeResults.push(...results);
  }

  let failingTests = smokeResults.filter(result => !!result.error);

  // Automatically retry failed tests in CI to prevent flakes
  if (failingTests.length && (process.env.RETRY_SMOKES || process.env.CI)) {
    console.log('Retrying failed tests...');
    for (const failedResult of failingTests) {
      /** @type {number} */
      const resultIndex = smokeResults.indexOf(failedResult);
      const smokeDefn = smokeDefns.get(failedResult.id);
      smokeResults[resultIndex] = (await runSmokehouse([smokeDefn]))[0];
    }
  }

  failingTests = smokeResults.filter(result => !!result.error);

  await new Promise(resolve => server.close(resolve));
  await new Promise(resolve => serverForOffline.close(resolve));

  if (failingTests.length) {
    const testNames = failingTests.map(t => t.id).join(', ');
    console.error(log.redify(`We have ${failingTests.length} failing smoketests: ${testNames}`));
    process.exit(1);
  }

  process.exit(0);
}

cli().catch(e => {
  console.error(e);
  process.exit(1);
});<|MERGE_RESOLUTION|>--- conflicted
+++ resolved
@@ -14,87 +14,7 @@
 
 /** @param {string} str */
 const purpleify = str => `${log.purple}${str}${log.reset}`;
-<<<<<<< HEAD
-const smokehouseDir = 'lighthouse-cli/test/smokehouse/';
-
-/**
- * @typedef {object} SmoketestDfn
- * @property {string} id
- * @property {string} expectations
- * @property {string} config
- * @property {string | undefined} batch
- */
-
-/** @type {Array<SmoketestDfn>} */
-const SMOKETESTS = [{
-  id: 'a11y',
-  config: smokehouseDir + 'a11y/a11y-config.js',
-  expectations: 'a11y/expectations.js',
-  batch: 'parallel-first',
-}, {
-  id: 'errors',
-  expectations: smokehouseDir + 'error-expectations.js',
-  config: smokehouseDir + 'error-config.js',
-  batch: 'errors',
-}, {
-  id: 'pwa',
-  expectations: smokehouseDir + 'pwa-expectations.js',
-  config: smokehouseDir + 'pwa-config.js',
-  batch: 'parallel-second',
-}, {
-  id: 'pwa2',
-  expectations: smokehouseDir + 'pwa2-expectations.js',
-  config: smokehouseDir + 'pwa-config.js',
-  batch: 'parallel-second',
-}, {
-  id: 'pwa3',
-  expectations: smokehouseDir + 'pwa3-expectations.js',
-  config: smokehouseDir + 'pwa-config.js',
-  batch: 'parallel-first',
-}, {
-  id: 'dbw',
-  expectations: 'dobetterweb/dbw-expectations.js',
-  config: smokehouseDir + 'dbw-config.js',
-  batch: 'parallel-second',
-}, {
-  id: 'redirects',
-  expectations: 'redirects/expectations.js',
-  config: smokehouseDir + 'redirects-config.js',
-  batch: 'parallel-first',
-}, {
-  id: 'seo',
-  expectations: 'seo/expectations.js',
-  config: smokehouseDir + 'seo-config.js',
-  batch: 'parallel-first',
-}, {
-  id: 'offline',
-  expectations: 'offline-local/offline-expectations.js',
-  config: smokehouseDir + 'offline-config.js',
-  batch: 'offline',
-}, {
-  id: 'byte',
-  expectations: 'byte-efficiency/expectations.js',
-  config: smokehouseDir + 'byte-config.js',
-  batch: 'perf-opportunity',
-}, {
-  id: 'perf',
-  expectations: 'perf/expectations.js',
-  config: 'lighthouse-core/config/perf-config.js',
-  batch: 'perf-metric',
-}, {
-  id: 'metrics',
-  expectations: 'tricky-metrics/expectations.js',
-  config: 'lighthouse-core/config/perf-config.js',
-  batch: 'parallel-second',
-}, {
-  id: 'polyfills',
-  expectations: 'polyfills-expectations.js',
-  config: 'polyfills-config.js',
-  batch: 'parallel-first',
-}];
-=======
 const SMOKETESTS = require('./smoke-test-dfns.js').SMOKE_TEST_DFNS;
->>>>>>> cab03b4b
 
 /**
  * Display smokehouse output from child process
