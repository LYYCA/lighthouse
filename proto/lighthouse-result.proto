--- conflicted
+++ resolved
@@ -230,13 +230,11 @@
   // URL displayed on the page after Lighthouse finishes.
   string final_displayed_url = 18;
 
-<<<<<<< HEAD
   // Entity classification data.
   EntityClassification entityClassification = 19;
-=======
+
   // Screenshot data of the full page, along with node rects relevant to the audit results.
   google.protobuf.Value full_page_screenshot = 19;
->>>>>>> 46e461e9
 }
 
 // Message containing a category
