/**
 * @license
 * Copyright 2017 The Lighthouse Authors. All Rights Reserved.
 *
 * Licensed under the Apache License, Version 2.0 (the "License");
 * you may not use this file except in compliance with the License.
 * You may obtain a copy of the License at
 *
 *      http://www.apache.org/licenses/LICENSE-2.0
 *
 * Unless required by applicable law or agreed to in writing, software
 * distributed under the License is distributed on an "AS-IS" BASIS,
 * WITHOUT WARRANTIES OR CONDITIONS OF ANY KIND, either express or implied.
 * See the License for the specific language governing permissions and
 * limitations under the License.
 */
'use strict';

/**
 * @fileoverview Adds tools button, print, and other dynamic functionality to
 * the report.
 */

/** @typedef {import('./dom').DOM} DOM */

import {ElementScreenshotRenderer} from './element-screenshot-renderer.js';
import {toggleDarkTheme} from './features-util.js';
import {openTreemap} from './open-tab.js';
import {TopbarFeatures} from './topbar-features.js';
import {Util} from './util.js';
import {getFilenamePrefix} from '../generator/file-namer.js';

/**
 * @param {HTMLTableElement} tableEl
 * @return {Array<HTMLElement>}
 */
function getTableRows(tableEl) {
  return Array.from(tableEl.tBodies[0].rows);
}
export class ReportUIFeatures {
  /**
   * @param {DOM} dom
   */
  constructor(dom) {
    /** @type {LH.Result} */
    this.json; // eslint-disable-line no-unused-expressions
    /** @type {DOM} */
    this._dom = dom;
    /** @type {Document} */
    this._document = this._dom.document();
    this._topbar = new TopbarFeatures(this, dom);

<<<<<<< HEAD
    this.onCopy = this.onCopy.bind(this);
    this.onDropDownMenuClick = this.onDropDownMenuClick.bind(this);
    this.onKeyUp = this.onKeyUp.bind(this);
    this.collapseAllDetails = this.collapseAllDetails.bind(this);
    this.expandAllDetails = this.expandAllDetails.bind(this);
    this._toggleDarkTheme = this._toggleDarkTheme.bind(this);
    this._updateStickyHeaderOnScroll = this._updateStickyHeaderOnScroll.bind(this);
=======
    this.onMediaQueryChange = this.onMediaQueryChange.bind(this);
>>>>>>> 5cbad246
  }

  /**
   * Adds tools button, print, and other functionality to the report. The method
   * should be called whenever the report needs to be re-rendered.
   * @param {LH.Result} lhr
   */
  initFeatures(lhr) {
    this.json = lhr;

<<<<<<< HEAD
    this._dropDown.setup(this.onDropDownMenuClick);
    this._setupThirdPartyFilter();
    this._setupElementScreenshotOverlay(this._dom.find('.lh-main', this._document));
    this._setUpCollapseDetailsAfterPrinting();
    this._resetUIState();
    this._document.addEventListener('keyup', this.onKeyUp);
    this._document.addEventListener('copy', this.onCopy);

    const topbarLogo = this._dom.find('.lh-topbar__logo', this._document);
    topbarLogo.addEventListener('click', () => this._toggleDarkTheme());
=======
    this._topbar.enable(lhr);
    this._topbar.resetUIState();
    this._setupMediaQueryListeners();
    this._setupThirdPartyFilter();
    this._setupElementScreenshotOverlay(this._dom.find('.lh-container', this._document));
>>>>>>> 5cbad246

    let turnOffTheLights = false;
    // Do not query the system preferences for DevTools - DevTools should only apply dark theme
    // if dark is selected in the settings panel.
    if (!this._dom.isDevTools() && window.matchMedia('(prefers-color-scheme: dark)').matches) {
      turnOffTheLights = true;
    }

    // Fireworks!
    // To get fireworks you need 100 scores in all core categories, except PWA (because going the PWA route is discretionary).
    const fireworksRequiredCategoryIds = ['performance', 'accessibility', 'best-practices', 'seo'];
    const scoresAll100 = fireworksRequiredCategoryIds.every(id => {
      const cat = lhr.categories[id];
      return cat && cat.score === 1;
    });
    if (scoresAll100) {
      turnOffTheLights = true;
      this._enableFireworks();
    }

    if (turnOffTheLights) {
<<<<<<< HEAD
      this._toggleDarkTheme(true);
    }

    // There is only a sticky header when at least 2 categories are present.
    if (Object.keys(this.json.categories).length >= 2) {
      this._setupStickyHeaderElements();
      const containerEl = this._dom.find('.lh-main', this._document);
      const elToAddScrollListener = this._getScrollParent(containerEl);
      elToAddScrollListener.addEventListener('scroll', this._updateStickyHeaderOnScroll);

      // Use ResizeObserver where available.
      // TODO: there is an issue with incorrect position numbers and, as a result, performance
      // issues due to layout thrashing.
      // See https://github.com/GoogleChrome/lighthouse/pull/9023/files#r288822287 for details.
      // For now, limit to DevTools.
      if (this._dom.isDevTools()) {
        const resizeObserver = new window.ResizeObserver(this._updateStickyHeaderOnScroll);
        resizeObserver.observe(containerEl);
      } else {
        window.addEventListener('resize', this._updateStickyHeaderOnScroll);
      }
=======
      toggleDarkTheme(this._dom, true);
>>>>>>> 5cbad246
    }

    // Show the metric descriptions by default when there is an error.
    const hasMetricError = lhr.categories.performance && lhr.categories.performance.auditRefs
      .some(audit => Boolean(audit.group === 'metrics' && lhr.audits[audit.id].errorMessage));
    if (hasMetricError) {
      const toggleInputEl = this._dom.find('input.lh-metrics-toggle__input', this._document);
      toggleInputEl.checked = true;
    }

    const showTreemapApp =
      this.json.audits['script-treemap-data'] && this.json.audits['script-treemap-data'].details;
    if (showTreemapApp) {
      this.addButton({
        text: Util.i18n.strings.viewTreemapLabel,
        icon: 'treemap',
        onClick: () => openTreemap(this.json),
      });
    }

    // Fill in all i18n data.
    for (const node of this._dom.findAll('[data-i18n]', this._dom.document())) {
      // These strings are guaranteed to (at least) have a default English string in Util.UIStrings,
      // so this cannot be undefined as long as `report-ui-features.data-i18n` test passes.
      const i18nKey = node.getAttribute('data-i18n');
      const i18nAttr = /** @type {keyof typeof Util.i18n.strings} */ (i18nKey);
      node.textContent = Util.i18n.strings[i18nAttr];
    }
  }

  /**
   * @param {{container?: Element, text: string, icon?: string, onClick: () => void}} opts
   */
  addButton(opts) {
    // report-ui-features doesn't have a reference to the root report el, and PSI has
    // 2 reports on the page (and not even attached to DOM when installFeatures is called..)
    // so we need a container option to specify where the element should go.
    const metricsEl = this._document.querySelector('.lh-audit-group--metrics');
    const containerEl = opts.container || metricsEl;
    if (!containerEl) return;

    let buttonsEl = containerEl.querySelector('.lh-buttons');
    if (!buttonsEl) buttonsEl = this._dom.createChildOf(containerEl, 'div', 'lh-buttons');

    const classes = [
      'lh-button',
    ];
    if (opts.icon) {
      classes.push('lh-report-icon');
      classes.push(`lh-report-icon--${opts.icon}`);
    }
    const buttonEl = this._dom.createChildOf(buttonsEl, 'button', classes.join(' '));
    buttonEl.textContent = opts.text;
    buttonEl.addEventListener('click', opts.onClick);
    return buttonEl;
  }

  /**
   * Returns the html that recreates this report.
   * @return {string}
   */
  getReportHtml() {
    this._topbar.resetUIState();
    return this._document.documentElement.outerHTML;
  }

  /**
   * Save json as a gist. Unimplemented in base UI features.
   */
  saveAsGist() {
    // TODO ?
    throw new Error('Cannot save as gist from base report');
  }

  _enableFireworks() {
    const scoresContainer = this._dom.find('.lh-scores-container', this._document);
    scoresContainer.classList.add('lh-score100');
    scoresContainer.addEventListener('click', _ => {
      scoresContainer.classList.toggle('lh-fireworks-paused');
    });
  }

<<<<<<< HEAD
  /**
   * Fires a custom DOM event on target.
   * @param {string} name Name of the event.
   * @param {Node=} target DOM node to fire the event on.
   * @param {*=} detail Custom data to include.
   */
  _fireEventOn(name, target = this._document, detail) {
    const event = new CustomEvent(name, detail ? {detail} : undefined);
    target.dispatchEvent(event);
=======
  _setupMediaQueryListeners() {
    const mediaQuery = self.matchMedia('(max-width: 500px)');
    mediaQuery.addListener(this.onMediaQueryChange);
    // Ensure the handler is called on init
    this.onMediaQueryChange(mediaQuery);
  }

  /**
   * Resets the state of page before capturing the page for export.
   * When the user opens the exported HTML page, certain UI elements should
   * be in their closed state (not opened) and the templates should be unstamped.
   */
  _resetUIState() {
    this._topbar.resetUIState();
  }

  /**
   * Handle media query change events.
   * @param {MediaQueryList|MediaQueryListEvent} mql
   */
  onMediaQueryChange(mql) {
    const root = this._dom.find('.lh-root', this._document);
    root.classList.toggle('lh-narrow', mql.matches);
>>>>>>> 5cbad246
  }

  _setupThirdPartyFilter() {
    // Some audits should not display the third party filter option.
    const thirdPartyFilterAuditExclusions = [
      // These audits deal explicitly with third party resources.
      'uses-rel-preconnect',
      'third-party-facades',
    ];
    // Some audits should hide third party by default.
    const thirdPartyFilterAuditHideByDefault = [
      // Only first party resources are actionable.
      'legacy-javascript',
    ];

    // Get all tables with a text url column.
    const tables = Array.from(this._document.querySelectorAll('table.lh-table'));
    const tablesWithUrls = tables
      .filter(el =>
        el.querySelector('td.lh-table-column--url, td.lh-table-column--source-location'))
      .filter(el => {
        const containingAudit = el.closest('.lh-audit');
        if (!containingAudit) throw new Error('.lh-table not within audit');
        return !thirdPartyFilterAuditExclusions.includes(containingAudit.id);
      });

    tablesWithUrls.forEach((tableEl, index) => {
      const rowEls = getTableRows(tableEl);
      const thirdPartyRows = this._getThirdPartyRows(rowEls, this.json.finalUrl);

      // create input box
      const filterTemplate = this._dom.createComponent('3pFilter');
      const filterInput = this._dom.find('input', filterTemplate);
      const id = `lh-3p-filter-label--${index}`;

      filterInput.id = id;
      filterInput.addEventListener('change', e => {
        const shouldHideThirdParty = e.target instanceof HTMLInputElement && !e.target.checked;
        let even = true;
        let rowEl = rowEls[0];
        while (rowEl) {
          const shouldHide = shouldHideThirdParty && thirdPartyRows.includes(rowEl);

          // Iterate subsequent associated sub item rows.
          do {
            rowEl.classList.toggle('lh-row--hidden', shouldHide);
            // Adjust for zebra styling.
            rowEl.classList.toggle('lh-row--even', !shouldHide && even);
            rowEl.classList.toggle('lh-row--odd', !shouldHide && !even);

            rowEl = /** @type {HTMLElement} */ (rowEl.nextElementSibling);
          } while (rowEl && rowEl.classList.contains('lh-sub-item-row'));

          if (!shouldHide) even = !even;
        }
      });

      this._dom.find('label', filterTemplate).setAttribute('for', id);
      this._dom.find('.lh-3p-filter-count', filterTemplate).textContent =
          `${thirdPartyRows.length}`;
      this._dom.find('.lh-3p-ui-string', filterTemplate).textContent =
          Util.i18n.strings.thirdPartyResourcesLabel;

      const allThirdParty = thirdPartyRows.length === rowEls.length;
      const allFirstParty = !thirdPartyRows.length;

      // If all or none of the rows are 3rd party, disable the checkbox.
      if (allThirdParty || allFirstParty) {
        filterInput.disabled = true;
        filterInput.checked = allThirdParty;
      }

      // Add checkbox to the DOM.
      if (!tableEl.parentNode) return; // Keep tsc happy.
      tableEl.parentNode.insertBefore(filterTemplate, tableEl);

      // Hide third-party rows for some audits by default.
      const containingAudit = tableEl.closest('.lh-audit');
      if (!containingAudit) throw new Error('.lh-table not within audit');
      if (thirdPartyFilterAuditHideByDefault.includes(containingAudit.id) && !allThirdParty) {
        filterInput.click();
      }
    });
  }

  /**
   * @param {Element} el
   */
  _setupElementScreenshotOverlay(el) {
    const fullPageScreenshot =
      this.json.audits['full-page-screenshot'] &&
      this.json.audits['full-page-screenshot'].details &&
      this.json.audits['full-page-screenshot'].details.type === 'full-page-screenshot' &&
      this.json.audits['full-page-screenshot'].details;
    if (!fullPageScreenshot) return;

    ElementScreenshotRenderer.installOverlayFeature({
      dom: this._dom,
      reportEl: el,
      overlayContainerEl: el,
      fullPageScreenshot,
    });
  }

  /**
   * From a table with URL entries, finds the rows containing third-party URLs
   * and returns them.
   * @param {HTMLElement[]} rowEls
   * @param {string} finalUrl
   * @return {Array<HTMLElement>}
   */
  _getThirdPartyRows(rowEls, finalUrl) {
    /** @type {Array<HTMLElement>} */
    const thirdPartyRows = [];
    const finalUrlRootDomain = Util.getRootDomain(finalUrl);

    for (const rowEl of rowEls) {
      if (rowEl.classList.contains('lh-sub-item-row')) continue;

      const urlItem = rowEl.querySelector('div.lh-text__url');
      if (!urlItem) continue;

      const datasetUrl = urlItem.dataset.url;
      if (!datasetUrl) continue;
      const isThirdParty = Util.getRootDomain(datasetUrl) !== finalUrlRootDomain;
      if (!isThirdParty) continue;

      thirdPartyRows.push(rowEl);
    }

    return thirdPartyRows;
  }

  /**
   * Downloads a file (blob) using a[download].
   * @param {Blob|File} blob The file to save.
   */
  _saveFile(blob) {
    const filename = getFilenamePrefix({
      finalUrl: this.json.finalUrl,
      fetchTime: this.json.fetchTime,
    });

    const ext = blob.type.match('json') ? '.json' : '.html';

    const a = this._dom.createElement('a');
    a.download = `${filename}${ext}`;
    this._dom.safelySetBlobHref(a, blob);
    this._document.body.appendChild(a); // Firefox requires anchor to be in the DOM.
    a.click();

    // cleanup.
    this._document.body.removeChild(a);
    setTimeout(() => URL.revokeObjectURL(a.href), 500);
  }
}<|MERGE_RESOLUTION|>--- conflicted
+++ resolved
@@ -50,17 +50,7 @@
     this._document = this._dom.document();
     this._topbar = new TopbarFeatures(this, dom);
 
-<<<<<<< HEAD
-    this.onCopy = this.onCopy.bind(this);
-    this.onDropDownMenuClick = this.onDropDownMenuClick.bind(this);
-    this.onKeyUp = this.onKeyUp.bind(this);
-    this.collapseAllDetails = this.collapseAllDetails.bind(this);
-    this.expandAllDetails = this.expandAllDetails.bind(this);
-    this._toggleDarkTheme = this._toggleDarkTheme.bind(this);
-    this._updateStickyHeaderOnScroll = this._updateStickyHeaderOnScroll.bind(this);
-=======
     this.onMediaQueryChange = this.onMediaQueryChange.bind(this);
->>>>>>> 5cbad246
   }
 
   /**
@@ -71,24 +61,11 @@
   initFeatures(lhr) {
     this.json = lhr;
 
-<<<<<<< HEAD
-    this._dropDown.setup(this.onDropDownMenuClick);
-    this._setupThirdPartyFilter();
-    this._setupElementScreenshotOverlay(this._dom.find('.lh-main', this._document));
-    this._setUpCollapseDetailsAfterPrinting();
-    this._resetUIState();
-    this._document.addEventListener('keyup', this.onKeyUp);
-    this._document.addEventListener('copy', this.onCopy);
-
-    const topbarLogo = this._dom.find('.lh-topbar__logo', this._document);
-    topbarLogo.addEventListener('click', () => this._toggleDarkTheme());
-=======
     this._topbar.enable(lhr);
     this._topbar.resetUIState();
     this._setupMediaQueryListeners();
     this._setupThirdPartyFilter();
-    this._setupElementScreenshotOverlay(this._dom.find('.lh-container', this._document));
->>>>>>> 5cbad246
+    this._setupElementScreenshotOverlay(this._dom.find('.lh-main', this._document));
 
     let turnOffTheLights = false;
     // Do not query the system preferences for DevTools - DevTools should only apply dark theme
@@ -110,31 +87,7 @@
     }
 
     if (turnOffTheLights) {
-<<<<<<< HEAD
-      this._toggleDarkTheme(true);
-    }
-
-    // There is only a sticky header when at least 2 categories are present.
-    if (Object.keys(this.json.categories).length >= 2) {
-      this._setupStickyHeaderElements();
-      const containerEl = this._dom.find('.lh-main', this._document);
-      const elToAddScrollListener = this._getScrollParent(containerEl);
-      elToAddScrollListener.addEventListener('scroll', this._updateStickyHeaderOnScroll);
-
-      // Use ResizeObserver where available.
-      // TODO: there is an issue with incorrect position numbers and, as a result, performance
-      // issues due to layout thrashing.
-      // See https://github.com/GoogleChrome/lighthouse/pull/9023/files#r288822287 for details.
-      // For now, limit to DevTools.
-      if (this._dom.isDevTools()) {
-        const resizeObserver = new window.ResizeObserver(this._updateStickyHeaderOnScroll);
-        resizeObserver.observe(containerEl);
-      } else {
-        window.addEventListener('resize', this._updateStickyHeaderOnScroll);
-      }
-=======
       toggleDarkTheme(this._dom, true);
->>>>>>> 5cbad246
     }
 
     // Show the metric descriptions by default when there is an error.
@@ -217,17 +170,6 @@
     });
   }
 
-<<<<<<< HEAD
-  /**
-   * Fires a custom DOM event on target.
-   * @param {string} name Name of the event.
-   * @param {Node=} target DOM node to fire the event on.
-   * @param {*=} detail Custom data to include.
-   */
-  _fireEventOn(name, target = this._document, detail) {
-    const event = new CustomEvent(name, detail ? {detail} : undefined);
-    target.dispatchEvent(event);
-=======
   _setupMediaQueryListeners() {
     const mediaQuery = self.matchMedia('(max-width: 500px)');
     mediaQuery.addListener(this.onMediaQueryChange);
@@ -251,7 +193,6 @@
   onMediaQueryChange(mql) {
     const root = this._dom.find('.lh-root', this._document);
     root.classList.toggle('lh-narrow', mql.matches);
->>>>>>> 5cbad246
   }
 
   _setupThirdPartyFilter() {
