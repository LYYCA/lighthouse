--- conflicted
+++ resolved
@@ -115,11 +115,7 @@
           id,
           node: child,
           chainDuration: child.request.endTime - startTime,
-<<<<<<< HEAD
-          chainTransferSize: (transferSize + child.request.transferSize),
-=======
           chainTransferSize: transferSize + child.request.transferSize,
->>>>>>> 26e03fd4
         });
 
         // Carry on walking.
@@ -143,13 +139,8 @@
       length: 0,
       transferSize: 0,
     };
-<<<<<<< HEAD
     CriticalRequestChains._traverseDetails(tree, opts => {
-      const duration = opts.chainDuration;
-=======
-    CriticalRequestChains._traverse(tree, opts => {
       const duration = opts.chainDuration * 1000;
->>>>>>> 26e03fd4
       if (duration > longest.duration) {
         longest.duration = duration;
         longest.transferSize = opts.chainTransferSize;
@@ -176,15 +167,9 @@
       const request = opts.node.request;
       const simpleRequest = {
         url: request.url,
-<<<<<<< HEAD
-        startTime: request.rendererStartTime,
-        endTime: request.rendererEndTime,
-        responseReceivedTime: request.responseHeadersEndTime,
-=======
-        startTime: request.startTime / 1000,
-        endTime: request.endTime / 1000,
-        responseReceivedTime: request.responseReceivedTime / 1000,
->>>>>>> 26e03fd4
+        startTime: request.rendererStartTime / 1000,
+        endTime: request.rendererEndTime / 1000,
+        responseReceivedTime: request.responseHeadersEndTime / 1000,
         transferSize: request.transferSize,
       };
 
