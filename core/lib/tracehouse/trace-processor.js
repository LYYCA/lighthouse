/**
 * @license Copyright 2017 The Lighthouse Authors. All Rights Reserved.
 * Licensed under the Apache License, Version 2.0 (the "License"); you may not use this file except in compliance with the License. You may obtain a copy of the License at http://www.apache.org/licenses/LICENSE-2.0
 * Unless required by applicable law or agreed to in writing, software distributed under the License is distributed on an "AS IS" BASIS, WITHOUT WARRANTIES OR CONDITIONS OF ANY KIND, either express or implied. See the License for the specific language governing permissions and limitations under the License.
 */
'use strict';

/**
 * @fileoverview Singluar helper to parse a raw trace and extract the most useful data for
 * various tools. This artifact will take a trace and then:
 *
 * 1. Find the TracingStartedInPage and navigationStart events of our intended tab & frame.
 * 2. Find the firstContentfulPaint and marked firstMeaningfulPaint events
 * 3. Isolate only the trace events from the tab's process (including all threads like compositor)
 *      * Sort those trace events in chronological order (as order isn't guaranteed)
 * 4. Return all those items in one handy bundle.
 */

/** @typedef {Omit<LH.Artifacts.NavigationTraceTimes, 'firstContentfulPaintAllFrames'|'traceEnd'>} TraceNavigationTimesForFrame */
/** @typedef {'lastNavigationStart'|'firstResourceSendRequest'|'lighthouseMarker'|'auto'} TimeOriginDeterminationMethod */
/** @typedef {Omit<LH.TraceEvent, 'name'|'args'> & {name: 'FrameCommittedInBrowser', args: {data: {frame: string, url: string, parent?: string}}}} FrameCommittedEvent */
/** @typedef {Omit<LH.TraceEvent, 'name'|'args'> & {name: 'largestContentfulPaint::Invalidate'|'largestContentfulPaint::Candidate', args: {data?: {size?: number}, frame: string}}} LCPEvent */
/** @typedef {Omit<LH.TraceEvent, 'name'|'args'> & {name: 'largestContentfulPaint::Candidate', args: {data: {size: number}, frame: string}}} LCPCandidateEvent */

import log from 'lighthouse-logger';

const ACCEPTABLE_NAVIGATION_URL_REGEX = /^(chrome|https?):/;

// The ideal input response latency, the time between the input task and the
// first frame of the response.
const BASE_RESPONSE_LATENCY = 16;
// COMPAT: m71+ We added RunTask to `disabled-by-default-lighthouse`
const SCHEDULABLE_TASK_TITLE_LH = 'RunTask';
// m69-70 DoWork is different and we now need RunTask, see https://bugs.chromium.org/p/chromium/issues/detail?id=871204#c11
const SCHEDULABLE_TASK_TITLE_ALT1 = 'ThreadControllerImpl::RunTask';
// In m66-68 refactored to this task title, https://crrev.com/c/883346
const SCHEDULABLE_TASK_TITLE_ALT2 = 'ThreadControllerImpl::DoWork';
// m65 and earlier
const SCHEDULABLE_TASK_TITLE_ALT3 = 'TaskQueueManager::ProcessTaskFromWorkQueue';

class TraceProcessor {
  static get TIMESPAN_MARKER_ID() {
    return '__lighthouseTimespanStart__';
  }

  /**
   * @return {Error}
   */
  static createNoNavstartError() {
    return new Error('No navigationStart event found');
  }

  /**
   * @return {Error}
   */
  static createNoResourceSendRequestError() {
    return new Error('No ResourceSendRequest event found');
  }

  /**
   * @return {Error}
   */
  static createNoTracingStartedError() {
    return new Error('No tracingStartedInBrowser event found');
  }

  /**
   * @return {Error}
   */
  static createNoFirstContentfulPaintError() {
    return new Error('No FirstContentfulPaint event found');
  }

  /**
   * @return {Error}
   */
  static createNoLighthouseMarkerError() {
    return new Error('No Lighthouse timespan marker event found');
  }

  /**
   * Returns true if the event is a navigation start event of a document whose URL seems valid.
   *
   * @param {LH.TraceEvent} event
   * @return {boolean}
   */
  static _isNavigationStartOfInterest(event) {
    if (event.name !== 'navigationStart') return false;
    // COMPAT: support pre-m67 test traces before `args.data` added to all navStart events.
    // TODO: remove next line when old test traces (e.g. progressive-app-m60.json) are updated.
    if (event.args.data?.documentLoaderURL === undefined) return true;
    if (!event.args.data?.documentLoaderURL) return false;
    return ACCEPTABLE_NAVIGATION_URL_REGEX.test(event.args.data.documentLoaderURL);
  }

  /**
   * This method sorts a group of trace events that have the same timestamp. We want to...
   *
   * 1. Put E events first, we finish off our existing events before we start new ones.
   * 2. Order B/X events by their duration, we want parents to start before child events.
   * 3. If we don't have any of this to go on, just use the position in the original array (stable sort).
   *
   * Note that the typical group size with the same timestamp will be quite small (<10 or so events),
   * and the number of groups typically ~1% of total trace, so the same ultra-performance-sensitive consideration
   * given to functions that run on entire traces does not necessarily apply here.
   *
   * @param {number[]} tsGroupIndices
   * @param {number[]} timestampSortedIndices
   * @param {number} indexOfTsGroupIndicesStart
   * @param {LH.TraceEvent[]} traceEvents
   * @return {number[]}
   */
  static _sortTimestampEventGroup(
      tsGroupIndices,
      timestampSortedIndices,
      indexOfTsGroupIndicesStart,
      traceEvents
  ) {
    /*
     * We have two different sets of indices going on here.

     *    1. There's the index for an element of `traceEvents`, referred to here as an `ArrayIndex`.
     *       `timestampSortedIndices` is an array of `ArrayIndex` elements.
     *    2. There's the index for an element of `timestampSortedIndices`, referred to here as a `TsIndex`.
     *       A `TsIndex` is therefore an index to an element which is itself an index.
     *
     * These two helper functions help resolve this layer of indirection.
     * Our final return value is an array of `ArrayIndex` in their final sort order.
     */
    /** @param {number} i */
    const lookupArrayIndexByTsIndex = i => timestampSortedIndices[i];
    /** @param {number} i */
    const lookupEventByTsIndex = i => traceEvents[lookupArrayIndexByTsIndex(i)];

    /** @type {Array<number>} */
    const eEventIndices = [];
    /** @type {Array<number>} */
    const bxEventIndices = [];
    /** @type {Array<number>} */
    const otherEventIndices = [];

    for (const tsIndex of tsGroupIndices) {
      // See comment above for the distinction between `tsIndex` and `arrayIndex`.
      const arrayIndex = lookupArrayIndexByTsIndex(tsIndex);
      const event = lookupEventByTsIndex(tsIndex);
      if (event.ph === 'E') eEventIndices.push(arrayIndex);
      else if (event.ph === 'X' || event.ph === 'B') bxEventIndices.push(arrayIndex);
      else otherEventIndices.push(arrayIndex);
    }

    /** @type {Map<number, number>} */
    const effectiveDuration = new Map();
    for (const index of bxEventIndices) {
      const event = traceEvents[index];
      if (event.ph === 'X') {
        effectiveDuration.set(index, event.dur);
      } else {
        // Find the next available 'E' event *after* the current group of events that matches our name, pid, and tid.
        let duration = Number.MAX_SAFE_INTEGER;
        // To find the next "available" 'E' event, we need to account for nested events of the same name.
        let additionalNestedEventsWithSameName = 0;
        const startIndex = indexOfTsGroupIndicesStart + tsGroupIndices.length;
        for (let j = startIndex; j < timestampSortedIndices.length; j++) {
          const potentialMatchingEvent = lookupEventByTsIndex(j);
          const eventMatches = potentialMatchingEvent.name === event.name &&
            potentialMatchingEvent.pid === event.pid &&
            potentialMatchingEvent.tid === event.tid;

          // The event doesn't match, just skip it.
          if (!eventMatches) continue;

          if (potentialMatchingEvent.ph === 'E' && additionalNestedEventsWithSameName === 0) {
            // It's the next available 'E' event for us, so set the duration and break the loop.
            duration = potentialMatchingEvent.ts - event.ts;
            break;
          } else if (potentialMatchingEvent.ph === 'E') {
            // It's an 'E' event but for a nested event. Decrement our counter and move on.
            additionalNestedEventsWithSameName--;
          } else if (potentialMatchingEvent.ph === 'B') {
            // It's a nested 'B' event. Increment our counter and move on.
            additionalNestedEventsWithSameName++;
          }
        }

        effectiveDuration.set(index, duration);
      }
    }

    bxEventIndices.sort((indexA, indexB) => ((effectiveDuration.get(indexB) || 0) -
      (effectiveDuration.get(indexA) || 0) || (indexA - indexB)));

    otherEventIndices.sort((indexA, indexB) => indexA - indexB);

    return [...eEventIndices, ...bxEventIndices, ...otherEventIndices];
  }

  /**
   * Sorts and filters trace events by timestamp and respecting the nesting structure inherent to
   * parent/child event relationships.
   *
   * @param {LH.TraceEvent[]} traceEvents
   * @param {(e: LH.TraceEvent) => boolean} filter
   */
  static filteredTraceSort(traceEvents, filter) {
    // create an array of the indices that we want to keep
    const indices = [];
    for (let srcIndex = 0; srcIndex < traceEvents.length; srcIndex++) {
      if (filter(traceEvents[srcIndex])) {
        indices.push(srcIndex);
      }
    }

    // Sort by ascending timestamp first.
    indices.sort((indexA, indexB) => traceEvents[indexA].ts - traceEvents[indexB].ts);

    // Now we find groups with equal timestamps and order them by their nesting structure.
    for (let i = 0; i < indices.length - 1; i++) {
      const ts = traceEvents[indices[i]].ts;
      const tsGroupIndices = [i];
      for (let j = i + 1; j < indices.length; j++) {
        if (traceEvents[indices[j]].ts !== ts) break;
        tsGroupIndices.push(j);
      }

      // We didn't find any other events with the same timestamp, just keep going.
      if (tsGroupIndices.length === 1) continue;

      // Sort the group by other criteria and replace our index array with it.
      const finalIndexOrder = TraceProcessor._sortTimestampEventGroup(
        tsGroupIndices,
        indices,
        i,
        traceEvents
      );
      indices.splice(i, finalIndexOrder.length, ...finalIndexOrder);
      // We just sorted this set of identical timestamps, so skip over the rest of the group.
      // -1 because we already have i++.
      i += tsGroupIndices.length - 1;
    }

    // create a new array using the target indices from previous sort step
    const sorted = [];
    for (let i = 0; i < indices.length; i++) {
      sorted.push(traceEvents[indices[i]]);
    }

    return sorted;
  }

  /**
   * There should *always* be at least one top level event, having 0 typically means something is
   * drastically wrong with the trace and we should just give up early and loudly.
   *
   * @param {LH.TraceEvent[]} events
   */
  static assertHasToplevelEvents(events) {
    const hasToplevelTask = events.some(this.isScheduleableTask);
    if (!hasToplevelTask) {
      throw new Error('Could not find any top level events');
    }
  }


  /**
   * Calculate duration at specified percentiles for given population of
   * durations.
   * If one of the durations overlaps the end of the window, the full
   * duration should be in the duration array, but the length not included
   * within the window should be given as `clippedLength`. For instance, if a
   * 50ms duration occurs 10ms before the end of the window, `50` should be in
   * the `durations` array, and `clippedLength` should be set to 40.
   * @see https://docs.google.com/document/d/1b9slyaB9yho91YTOkAQfpCdULFkZM9LqsipcX3t7He8/preview
   * @param {!Array<number>} durations Array of durations, sorted in ascending order.
   * @param {number} totalTime Total time (in ms) of interval containing durations.
   * @param {!Array<number>} percentiles Array of percentiles of interest, in ascending order.
   * @param {number=} clippedLength Optional length clipped from a duration overlapping end of window. Default of 0.
   * @return {!Array<{percentile: number, time: number}>}
   * @private
   */
  static _riskPercentiles(durations, totalTime, percentiles, clippedLength = 0) {
    let busyTime = 0;
    for (let i = 0; i < durations.length; i++) {
      busyTime += durations[i];
    }
    busyTime -= clippedLength;

    // Start with idle time already complete.
    let completedTime = totalTime - busyTime;
    let duration = 0;
    let cdfTime = completedTime;
    const results = [];

    let durationIndex = -1;
    let remainingCount = durations.length + 1;
    if (clippedLength > 0) {
      // If there was a clipped duration, one less in count since one hasn't started yet.
      remainingCount--;
    }

    // Find percentiles of interest, in order.
    for (const percentile of percentiles) {
      // Loop over durations, calculating a CDF value for each until it is above
      // the target percentile.
      const percentileTime = percentile * totalTime;
      while (cdfTime < percentileTime && durationIndex < durations.length - 1) {
        completedTime += duration;
        remainingCount -= (duration < 0 ? -1 : 1);

        if (clippedLength > 0 && clippedLength < durations[durationIndex + 1]) {
          duration = -clippedLength;
          clippedLength = 0;
        } else {
          durationIndex++;
          duration = durations[durationIndex];
        }

        // Calculate value of CDF (multiplied by totalTime) for the end of this duration.
        cdfTime = completedTime + Math.abs(duration) * remainingCount;
      }

      // Negative results are within idle time (0ms wait by definition), so clamp at zero.
      results.push({
        percentile,
        time: Math.max(0, (percentileTime - completedTime) / remainingCount) +
          BASE_RESPONSE_LATENCY,
      });
    }

    return results;
  }

  /**
   * Calculates the maximum queueing time (in ms) of high priority tasks for
   * selected percentiles within a window of the main thread.
   * @see https://docs.google.com/document/d/1b9slyaB9yho91YTOkAQfpCdULFkZM9LqsipcX3t7He8/preview
   * @param {Array<ToplevelEvent>} events
   * @param {number} startTime Start time (in ms relative to timeOrigin) of range of interest.
   * @param {number} endTime End time (in ms relative to timeOrigin) of range of interest.
   * @param {!Array<number>=} percentiles Optional array of percentiles to compute. Defaults to [0.5, 0.75, 0.9, 0.99, 1].
   * @return {!Array<{percentile: number, time: number}>}
   */
  static getRiskToResponsiveness(
      events,
      startTime,
      endTime,
      percentiles = [0.5, 0.75, 0.9, 0.99, 1]
  ) {
    const totalTime = endTime - startTime;
    percentiles.sort((a, b) => a - b);

    const ret = this.getMainThreadTopLevelEventDurations(events, startTime, endTime);
    return this._riskPercentiles(ret.durations, totalTime, percentiles,
        ret.clippedLength);
  }

  /**
   * Provides durations in ms of all main thread top-level events
   * @param {Array<ToplevelEvent>} topLevelEvents
   * @param {number} startTime Optional start time (in ms relative to timeOrigin) of range of interest. Defaults to 0.
   * @param {number} endTime Optional end time (in ms relative to timeOrigin) of range of interest. Defaults to trace end.
   * @return {{durations: Array<number>, clippedLength: number}}
   */
  static getMainThreadTopLevelEventDurations(topLevelEvents, startTime = 0, endTime = Infinity) {
    // Find durations of all slices in range of interest.
    /** @type {Array<number>} */
    const durations = [];
    let clippedLength = 0;

    for (const event of topLevelEvents) {
      if (event.end < startTime || event.start > endTime) {
        continue;
      }

      let duration = event.duration;
      let eventStart = event.start;
      if (eventStart < startTime) {
        // Any part of task before window can be discarded.
        eventStart = startTime;
        duration = event.end - startTime;
      }

      if (event.end > endTime) {
        // Any part of task after window must be clipped but accounted for.
        clippedLength = duration - (endTime - eventStart);
      }

      durations.push(duration);
    }
    durations.sort((a, b) => a - b);

    return {
      durations,
      clippedLength,
    };
  }

  /**
   * Provides the top level events on the main thread with timestamps in ms relative to timeOrigin.
   * start.
   * @param {LH.Artifacts.ProcessedTrace} trace
   * @param {number=} startTime Optional start time (in ms relative to timeOrigin) of range of interest. Defaults to 0.
   * @param {number=} endTime Optional end time (in ms relative to timeOrigin) of range of interest. Defaults to trace end.
   * @return {Array<ToplevelEvent>}
   */
  static getMainThreadTopLevelEvents(trace, startTime = 0, endTime = Infinity) {
    const topLevelEvents = [];
    // note: mainThreadEvents is already sorted by event start
    for (const event of trace.mainThreadEvents) {
      if (!this.isScheduleableTask(event) || !event.dur) continue;

      const start = (event.ts - trace.timeOriginEvt.ts) / 1000;
      const end = (event.ts + event.dur - trace.timeOriginEvt.ts) / 1000;
      if (start > endTime || end < startTime) continue;

      topLevelEvents.push({
        start,
        end,
        duration: event.dur / 1000,
      });
    }

    return topLevelEvents;
  }

  /**
   * @param {LH.TraceEvent[]} events
   * @return {{pid: number, tid: number, frameId: string}}
   */
  static findMainFrameIds(events) {
    // Prefer the newer TracingStartedInBrowser event first, if it exists
    const startedInBrowserEvt = events.find(e => e.name === 'TracingStartedInBrowser');
    console.log(startedInBrowserEvt?.args.data);
    if (startedInBrowserEvt?.args.data?.frames) {
      const mainFrame = startedInBrowserEvt.args.data.frames.find(frame => !frame.parent);
      const frameId = mainFrame?.frame;
      const pid = mainFrame?.processId;

      const threadNameEvt = events.find(e => e.pid === pid && e.ph === 'M' &&
        e.cat === '__metadata' && e.name === 'thread_name' && e.args.name === 'CrRendererMain');
      const tid = threadNameEvt?.tid;

      if (pid && tid && frameId) {
        return {
          pid,
          tid,
          frameId,
        };
      }
    }

    // Support legacy browser versions that do not emit TracingStartedInBrowser event.
    // The first TracingStartedInPage in the trace is definitely our renderer thread of interest
    // Beware: the tracingStartedInPage event can appear slightly after a navigationStart
    const startedInPageEvt = events.find(e => e.name === 'TracingStartedInPage');
    if (startedInPageEvt?.args?.data) {
      const frameId = startedInPageEvt.args.data.page;
      if (frameId) {
        return {
          pid: startedInPageEvt.pid,
          tid: startedInPageEvt.tid,
          frameId,
        };
      }
    }

    // Support the case where everything else fails, see https://github.com/GoogleChrome/lighthouse/issues/7118.
    // If we can't find either TracingStarted event, then we'll fallback to the first navStart that
    // looks like it was loading the main frame with a real URL. Because the schema for this event
    // has changed across Chrome versions, we'll be extra defensive about finding this case.
    const navStartEvt = events.find(e =>
      this._isNavigationStartOfInterest(e) && e.args.data?.isLoadingMainFrame
    );
    // Find the first resource that was requested and make sure it agrees on the id.
    const firstResourceSendEvt = events.find(e => e.name === 'ResourceSendRequest');
    // We know that these properties exist if we found the events, but TSC doesn't.
    if (navStartEvt?.args?.data &&
        firstResourceSendEvt &&
        firstResourceSendEvt.pid === navStartEvt.pid &&
        firstResourceSendEvt.tid === navStartEvt.tid) {
      const frameId = navStartEvt.args.frame;
      if (frameId) {
        return {
          pid: navStartEvt.pid,
          tid: navStartEvt.tid,
          frameId,
        };
      }
    }

    throw this.createNoTracingStartedError();
  }

  /**
   *
   * @param {{pid: number, tid: number, frameId: string}} mainFrameIds
   * @param {LH.TraceEvent[]} keyEvents
   * @return {number[]}
   */
  static findMainThreadPids(mainFrameIds, keyEvents) {
    const frameCommittedEvts = keyEvents.filter(evt =>
      evt.name === 'FrameCommittedInBrowser' &&
      evt.args?.data?.frame === mainFrameIds.frameId
    );
    if (frameCommittedEvts.length === 0) throw new Error('No FrameCommittedInBrowser event');
    return frameCommittedEvts.map(e => e?.args?.data?.processId || 0);
  }

  /**
   * @param {LH.TraceEvent} evt
   * @return {boolean}
   */
  static isScheduleableTask(evt) {
    return evt.name === SCHEDULABLE_TASK_TITLE_LH ||
    evt.name === SCHEDULABLE_TASK_TITLE_ALT1 ||
    evt.name === SCHEDULABLE_TASK_TITLE_ALT2 ||
    evt.name === SCHEDULABLE_TASK_TITLE_ALT3;
  }

  /**
   * @param {LH.TraceEvent} evt
   * @return {evt is LCPEvent}
   */
  static isLCPEvent(evt) {
    if (evt.name !== 'largestContentfulPaint::Invalidate' &&
        evt.name !== 'largestContentfulPaint::Candidate') return false;
    return Boolean(evt.args?.frame);
  }

  /**
   * @param {LH.TraceEvent} evt
   * @return {evt is LCPCandidateEvent}
   */
  static isLCPCandidateEvent(evt) {
    return Boolean(
      evt.name === 'largestContentfulPaint::Candidate' &&
      evt.args?.frame &&
      evt.args.data &&
      evt.args.data.size !== undefined
    );
  }

  /**
   * Returns the maximum LCP event across all frames in `events`.
   * Sets `invalidated` flag if LCP of every frame is invalidated.
   *
   * LCP's trace event was first introduced in m78. We can't surface an LCP for older Chrome versions.
   * LCP comes from a frame's latest `largestContentfulPaint::Candidate`, but it can be invalidated by a `largestContentfulPaint::Invalidate` event.
   *
   * @param {LH.TraceEvent[]} events
   * @param {LH.TraceEvent} timeOriginEvent
   * @return {{lcp: LCPEvent | undefined, invalidated: boolean}}
   */
  static computeValidLCPAllFrames(events, timeOriginEvent) {
    const lcpEvents = events.filter(this.isLCPEvent).reverse();

    /** @type {Map<string, LCPEvent>} */
    const finalLcpEventsByFrame = new Map();
    for (const e of lcpEvents) {
      if (e.ts <= timeOriginEvent.ts) break;

      // Already found final LCP state of this frame.
      const frame = e.args.frame;
      if (finalLcpEventsByFrame.has(frame)) continue;

      finalLcpEventsByFrame.set(frame, e);
    }

    /** @type {LCPCandidateEvent | undefined} */
    let maxLcpAcrossFrames;
    for (const lcp of finalLcpEventsByFrame.values()) {
      if (!this.isLCPCandidateEvent(lcp)) continue;
      if (!maxLcpAcrossFrames || lcp.args.data.size > maxLcpAcrossFrames.args.data.size) {
        maxLcpAcrossFrames = lcp;
      }
    }

    return {
      lcp: maxLcpAcrossFrames,
      // LCP events were found, but final LCP event of every frame was an invalidate event.
      invalidated: Boolean(!maxLcpAcrossFrames && finalLcpEventsByFrame.size),
    };
  }

  /**
   * @param {Array<{id: string, url: string, parent?: string}>} frames
   * @return {Map<string, string>}
   */
  static resolveRootFrames(frames) {
    /** @type {Map<string, string>} */
    const parentFrames = new Map();
    for (const frame of frames) {
      if (!frame.parent) continue;
      parentFrames.set(frame.id, frame.parent);
    }

    /** @type {Map<string, string>} */
    const frameIdToRootFrameId = new Map();
    for (const frame of frames) {
      let cur = frame.id;
      while (parentFrames.has(cur)) {
        cur = /** @type {string} */ (parentFrames.get(cur));
      }
      frameIdToRootFrameId.set(frame.id, cur);
    }

    return frameIdToRootFrameId;
  }

  /**
   * Finds key trace events, identifies main process/thread, and returns timings of trace events
   * in milliseconds since the time origin in addition to the standard microsecond monotonic timestamps.
   * @param {LH.Trace} trace
   * @param {{timeOriginDeterminationMethod?: TimeOriginDeterminationMethod}} [options]
   * @return {LH.Artifacts.ProcessedTrace}
  */
  static processTrace(trace, options) {
    const {timeOriginDeterminationMethod = 'auto'} = options || {};

    // Parse the trace for our key events and sort them by timestamp. Note: sort
    // *must* be stable to keep events correctly nested.
    const keyEvents = this.filteredTraceSort(trace.traceEvents, e => {
      return e.cat.includes('blink.user_timing') ||
          e.cat.includes('loading') ||
          e.cat.includes('devtools.timeline') ||
          e.cat === '__metadata';
    });

    // Find the inspected frame
    const mainFrameIds = this.findMainFrameIds(keyEvents);
    const rendererPids = this.findMainThreadPids(mainFrameIds, keyEvents);

    // Subset all trace events to just our tab's process (incl threads other than main)
    // stable-sort events to keep them correctly nested.
    const processEvents = TraceProcessor
      .filteredTraceSort(trace.traceEvents, e => rendererPids.includes(e.pid)); // currently 51, but should be mostly 74 (and maybe 51 too)


    /** @type {Map<string, {id: string, url: string, parent?: string}>} */
    const framesById = new Map();

    // Begin collection of frame tree information with TracingStartedInBrowser,
    // which should be present even without navigations.
    const tracingStartedFrames = keyEvents
        .find(e => e.name === 'TracingStartedInBrowser')?.args?.data?.frames;
    if (tracingStartedFrames) {
      for (const frame of tracingStartedFrames) {
        framesById.set(frame.frame, {
          id: frame.frame,
          url: frame.url,
          parent: frame.parent,
        });
      }
    }

    keyEvents.filter(e => e.name === 'FrameCommittedInBrowser').forEach(e => console.log('framecommitted', e));

    // Update known frames if FrameCommittedInBrowser events come in, typically
    // with updated `url`, as well as pid, etc. Some traces (like timespans) may
    // not have any committed frames.
    keyEvents
      .filter(/** @return {evt is FrameCommittedEvent} */ evt => {
        return Boolean(
          evt.name === 'FrameCommittedInBrowser' &&
          evt.args.data?.frame &&
          evt.args.data.url
        );
      }).forEach(evt => {
        console.log('frame', evt.args.data.frame);

        framesById.set(evt.args.data.frame, {
          id: evt.args.data.frame,
          url: evt.args.data.url,
          parent: evt.args.data.parent,
        });
      });
    const frames = [...framesById.values()];
    const frameIdToRootFrameId = this.resolveRootFrames(frames);

    // Filter to just events matching the main frame ID, just to make sure.
    const frameEvents = keyEvents.filter(e => e.args.frame === mainFrameIds.frameId);

    // Filter to just events matching the main frame ID or any child frame IDs.
    let frameTreeEvents = [];
    console.log({frameIdToRootFrameId, mainFrameIds});
    if (frameIdToRootFrameId.has(mainFrameIds.frameId)) {
      frameTreeEvents = keyEvents.filter(e => {
        return e.args.frame && frameIdToRootFrameId.get(e.args.frame) === mainFrameIds.frameId;
      });
    } else {
      // In practice, there should always be TracingStartedInBrowser/FrameCommittedInBrowser events to
      // define the frame tree. Unfortunately, many test traces do not that frame info due to minification.
      // This ensures there is always a minimal frame tree and events so those tests don't fail.
      log.warn(
        'trace-of-tab',
        'frameTreeEvents may be incomplete, make sure the trace has frame events'
      );
      frameIdToRootFrameId.set(mainFrameIds.frameId, mainFrameIds.frameId);
      frameTreeEvents = frameEvents;
    }

    // Compute our time origin to use for all relative timings.
    const timeOriginEvt = this.computeTimeOrigin(
      {keyEvents, frameEvents, mainFrameIds},
      timeOriginDeterminationMethod
    );


    const mainThreadEvents = processEvents
      .filter(e => e.tid === mainFrameIds.tid);

    // Ensure our traceEnd reflects all page activity.
    const traceEnd = this.computeTraceEnd(trace.traceEvents, timeOriginEvt);

<<<<<<< HEAD
=======

>>>>>>> 36de69b6
    const frameEventsLen = frameEvents.length;
    const frameTreeEventsLen = frameTreeEvents.length;
    const processEventsLen = processEvents.length;
    const keyEventsLen = keyEvents.length;
    const mainThreadEventsLen = mainThreadEvents.length;
    const allEventsLen = trace.traceEvents.length;
    console.log({frameEventsLen, frameTreeEventsLen, processEventsLen, keyEventsLen, mainThreadEventsLen,  allEventsLen, frames, mainFrameIds});

<<<<<<< HEAD
=======
    const pct = processEventsLen / keyEventsLen;
    console.log(pct < 0.4 ? '❌ BAD' : '✅ GOOD', pct);
    const pct2 = frameEventsLen / keyEventsLen;
    console.log(pct2 < 0.4 ? '❌ BAD' : '✅ GOOD', pct2);

>>>>>>> 36de69b6
    // This could be much more concise with object spread, but the consensus is that explicitness is
    // preferred over brevity here.
    return {
      frames,
      mainThreadEvents,
      frameEvents,
      frameTreeEvents,
      processEvents,
      mainFrameIds,
      timeOriginEvt,
      timings: {
        timeOrigin: 0,
        traceEnd: traceEnd.timing,
      },
      timestamps: {
        timeOrigin: timeOriginEvt.ts,
        traceEnd: traceEnd.timestamp,
      },
    };
  }

  /**
   * Finds key navigation trace events and computes timings of events in milliseconds since the time
   * origin in addition to the standard microsecond monotonic timestamps.
   * @param {LH.Artifacts.ProcessedTrace} processedTrace
   * @return {LH.Artifacts.ProcessedNavigation}
  */
  static processNavigation(processedTrace) {
    const {frameEvents, frameTreeEvents, timeOriginEvt, timings, timestamps} = processedTrace;

    // Compute the key frame timings for the main frame.
    const frameTimings = this.computeNavigationTimingsForFrame(frameEvents, {timeOriginEvt});

    // Compute FCP for all frames.
    const fcpAllFramesEvt = frameTreeEvents.find(
      e => e.name === 'firstContentfulPaint' && e.ts > timeOriginEvt.ts
    );

    if (!fcpAllFramesEvt) {
      throw this.createNoFirstContentfulPaintError();
    }

    // Compute LCP for all frames.
    const lcpAllFramesEvt = this.computeValidLCPAllFrames(frameTreeEvents, timeOriginEvt).lcp;

    /** @param {number} ts */
    const getTiming = ts => (ts - timeOriginEvt.ts) / 1000;
    /** @param {number=} ts */
    const maybeGetTiming = (ts) => ts === undefined ? undefined : getTiming(ts);

    return {
      timings: {
        timeOrigin: timings.timeOrigin,
        firstPaint: frameTimings.timings.firstPaint,
        firstContentfulPaint: frameTimings.timings.firstContentfulPaint,
        firstContentfulPaintAllFrames: getTiming(fcpAllFramesEvt.ts),
        firstMeaningfulPaint: frameTimings.timings.firstMeaningfulPaint,
        largestContentfulPaint: frameTimings.timings.largestContentfulPaint,
        largestContentfulPaintAllFrames: maybeGetTiming(lcpAllFramesEvt?.ts),
        load: frameTimings.timings.load,
        domContentLoaded: frameTimings.timings.domContentLoaded,
        traceEnd: timings.traceEnd,
      },
      timestamps: {
        timeOrigin: timestamps.timeOrigin,
        firstPaint: frameTimings.timestamps.firstPaint,
        firstContentfulPaint: frameTimings.timestamps.firstContentfulPaint,
        firstContentfulPaintAllFrames: fcpAllFramesEvt.ts,
        firstMeaningfulPaint: frameTimings.timestamps.firstMeaningfulPaint,
        largestContentfulPaint: frameTimings.timestamps.largestContentfulPaint,
        largestContentfulPaintAllFrames: lcpAllFramesEvt?.ts,
        load: frameTimings.timestamps.load,
        domContentLoaded: frameTimings.timestamps.domContentLoaded,
        traceEnd: timestamps.traceEnd,
      },
      firstPaintEvt: frameTimings.firstPaintEvt,
      firstContentfulPaintEvt: frameTimings.firstContentfulPaintEvt,
      firstContentfulPaintAllFramesEvt: fcpAllFramesEvt,
      firstMeaningfulPaintEvt: frameTimings.firstMeaningfulPaintEvt,
      largestContentfulPaintEvt: frameTimings.largestContentfulPaintEvt,
      largestContentfulPaintAllFramesEvt: lcpAllFramesEvt,
      loadEvt: frameTimings.loadEvt,
      domContentLoadedEvt: frameTimings.domContentLoadedEvt,
      fmpFellBack: frameTimings.fmpFellBack,
      lcpInvalidated: frameTimings.lcpInvalidated,
    };
  }

  /**
   * Computes the last observable timestamp in a set of trace events.
   *
   * @param {Array<LH.TraceEvent>} events
   * @param {LH.TraceEvent} timeOriginEvt
   * @return {{timing: number, timestamp: number}}
   */
  static computeTraceEnd(events, timeOriginEvt) {
    let maxTs = -Infinity;
    for (const event of events) {
      maxTs = Math.max(event.ts + (event.dur || 0), maxTs);
    }

    return {timestamp: maxTs, timing: (maxTs - timeOriginEvt.ts) / 1000};
  }

  /**
   * Computes the time origin using the specified method.
   *
   *    - firstResourceSendRequest
   *      Uses the time that the very first network request is sent in the main frame.
   *      Eventually should be used in place of lastNavigationStart as the default for navigations.
   *      This method includes the cost of all redirects when evaluating a navigation (which matches lantern behavior).
   *      The only difference between firstResourceSendRequest and the first `navigationStart` is
   *      the unload time of `about:blank` (which is a Lighthouse implementation detail and shouldn't be included).
   *
   *    - lastNavigationStart
   *      Uses the time of the last `navigationStart` event in the main frame.
   *      The historical time origin of Lighthouse from 2016-Present.
   *      This method excludes the cost of client-side redirects when evaluating a navigation.
   *      Can also be skewed by several hundred milliseconds or even seconds when the browser takes a long
   *      time to unload `about:blank`.
   *
   * @param {{keyEvents: Array<LH.TraceEvent>, frameEvents: Array<LH.TraceEvent>, mainFrameIds: {frameId: string}}} traceEventSubsets
   * @param {TimeOriginDeterminationMethod} method
   * @return {LH.TraceEvent}
   */
  static computeTimeOrigin(traceEventSubsets, method) {
    const lastNavigationStart = () => {
      // Our time origin will be the last frame navigation in the trace
      const frameEvents = traceEventSubsets.frameEvents;
      return frameEvents.filter(this._isNavigationStartOfInterest).pop();
    };

    const lighthouseMarker = () => {
      const frameEvents = traceEventSubsets.keyEvents;
      return frameEvents.find(
        evt =>
          evt.name === 'clock_sync' &&
          evt.args.sync_id === TraceProcessor.TIMESPAN_MARKER_ID
      );
    };

    switch (method) {
      case 'firstResourceSendRequest': {
        // Our time origin will be the timestamp of the first request that's sent in the frame.
        const fetchStart = traceEventSubsets.keyEvents.find(event => {
          if (event.name !== 'ResourceSendRequest') return false;
          const data = event.args.data || {};
          return data.frame === traceEventSubsets.mainFrameIds.frameId;
        });
        if (!fetchStart) throw this.createNoResourceSendRequestError();
        return fetchStart;
      }
      case 'lastNavigationStart': {
        const navigationStart = lastNavigationStart();
        if (!navigationStart) throw this.createNoNavstartError();
        return navigationStart;
      }
      case 'lighthouseMarker': {
        const marker = lighthouseMarker();
        if (!marker) throw this.createNoLighthouseMarkerError();
        return marker;
      }
      case 'auto': {
        const marker = lighthouseMarker() || lastNavigationStart();
        if (!marker) throw this.createNoNavstartError();
        return marker;
      }
    }
  }

  /**
   * Computes timings of trace events of key trace events in milliseconds since the time origin
   * in addition to the standard microsecond monotonic timestamps.
   * @param {Array<LH.TraceEvent>} frameEvents
   * @param {{timeOriginEvt: LH.TraceEvent}} options
  */
  static computeNavigationTimingsForFrame(frameEvents, options) {
    const {timeOriginEvt} = options;

    // Find our first paint of this frame
    const firstPaint = frameEvents.find(e => e.name === 'firstPaint' && e.ts > timeOriginEvt.ts);

    // FCP will follow at/after the FP. Used in so many places we require it.
    const firstContentfulPaint = frameEvents.find(
      e => e.name === 'firstContentfulPaint' && e.ts > timeOriginEvt.ts
    );

    if (!firstContentfulPaint) {
      throw this.createNoFirstContentfulPaintError();
    }

    // fMP will follow at/after the FP
    let firstMeaningfulPaint = frameEvents.find(
      e => e.name === 'firstMeaningfulPaint' && e.ts > timeOriginEvt.ts
    );
    let fmpFellBack = false;

    // If there was no firstMeaningfulPaint event found in the trace, the network idle detection
    // may have not been triggered before Lighthouse finished tracing.
    // In this case, we'll use the last firstMeaningfulPaintCandidate we can find.
    // However, if no candidates were found (a bogus trace, likely), we fail.
    if (!firstMeaningfulPaint) {
      const fmpCand = 'firstMeaningfulPaintCandidate';
      fmpFellBack = true;
      log.verbose('trace-of-tab', `No firstMeaningfulPaint found, falling back to last ${fmpCand}`);
      const lastCandidate = frameEvents.filter(e => e.name === fmpCand).pop();
      if (!lastCandidate) {
        log.verbose('trace-of-tab', 'No `firstMeaningfulPaintCandidate` events found in trace');
      }
      firstMeaningfulPaint = lastCandidate;
    }

    // This function accepts events spanning multiple frames, but this usage will only provide events from the main frame.
    const lcpResult = this.computeValidLCPAllFrames(frameEvents, timeOriginEvt);

    const load = frameEvents.find(e => e.name === 'loadEventEnd' && e.ts > timeOriginEvt.ts);
    const domContentLoaded = frameEvents.find(
      e => e.name === 'domContentLoadedEventEnd' && e.ts > timeOriginEvt.ts
    );

    /** @param {{ts: number}=} event */
    const getTimestamp = (event) => event?.ts;
    /** @type {TraceNavigationTimesForFrame} */
    const timestamps = {
      timeOrigin: timeOriginEvt.ts,
      firstPaint: getTimestamp(firstPaint),
      firstContentfulPaint: firstContentfulPaint.ts,
      firstMeaningfulPaint: getTimestamp(firstMeaningfulPaint),
      largestContentfulPaint: getTimestamp(lcpResult.lcp),
      load: getTimestamp(load),
      domContentLoaded: getTimestamp(domContentLoaded),
    };

    /** @param {number} ts */
    const getTiming = ts => (ts - timeOriginEvt.ts) / 1000;
    /** @param {number=} ts */
    const maybeGetTiming = (ts) => ts === undefined ? undefined : getTiming(ts);
    /** @type {TraceNavigationTimesForFrame} */
    const timings = {
      timeOrigin: 0,
      firstPaint: maybeGetTiming(timestamps.firstPaint),
      firstContentfulPaint: getTiming(timestamps.firstContentfulPaint),
      firstMeaningfulPaint: maybeGetTiming(timestamps.firstMeaningfulPaint),
      largestContentfulPaint: maybeGetTiming(timestamps.largestContentfulPaint),
      load: maybeGetTiming(timestamps.load),
      domContentLoaded: maybeGetTiming(timestamps.domContentLoaded),
    };

    return {
      timings,
      timestamps,
      timeOriginEvt: timeOriginEvt,
      firstPaintEvt: firstPaint,
      firstContentfulPaintEvt: firstContentfulPaint,
      firstMeaningfulPaintEvt: firstMeaningfulPaint,
      largestContentfulPaintEvt: lcpResult.lcp,
      loadEvt: load,
      domContentLoadedEvt: domContentLoaded,
      fmpFellBack,
      lcpInvalidated: lcpResult.invalidated,
    };
  }
}

export {TraceProcessor};

/**
 * @typedef ToplevelEvent
 * @prop {number} start
 * @prop {number} end
 * @prop {number} duration
 */<|MERGE_RESOLUTION|>--- conflicted
+++ resolved
@@ -711,10 +711,7 @@
     // Ensure our traceEnd reflects all page activity.
     const traceEnd = this.computeTraceEnd(trace.traceEvents, timeOriginEvt);
 
-<<<<<<< HEAD
-=======
-
->>>>>>> 36de69b6
+
     const frameEventsLen = frameEvents.length;
     const frameTreeEventsLen = frameTreeEvents.length;
     const processEventsLen = processEvents.length;
@@ -723,14 +720,11 @@
     const allEventsLen = trace.traceEvents.length;
     console.log({frameEventsLen, frameTreeEventsLen, processEventsLen, keyEventsLen, mainThreadEventsLen,  allEventsLen, frames, mainFrameIds});
 
-<<<<<<< HEAD
-=======
     const pct = processEventsLen / keyEventsLen;
     console.log(pct < 0.4 ? '❌ BAD' : '✅ GOOD', pct);
     const pct2 = frameEventsLen / keyEventsLen;
     console.log(pct2 < 0.4 ? '❌ BAD' : '✅ GOOD', pct2);
 
->>>>>>> 36de69b6
     // This could be much more concise with object spread, but the consensus is that explicitness is
     // preferred over brevity here.
     return {
