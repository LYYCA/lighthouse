{
  "lighthouseVersion": "9.5.0",
  "requestedUrl": "http://localhost:10200/dobetterweb/dbw_tester.html",
  "mainDocumentUrl": "http://localhost:10200/dobetterweb/dbw_tester.html",
  "finalDisplayedUrl": "http://localhost:10200/dobetterweb/dbw_tester.html",
  "finalUrl": "http://localhost:10200/dobetterweb/dbw_tester.html",
  "fetchTime": "2021-09-07T20:11:11.853Z",
  "gatherMode": "navigation",
  "runWarnings": [],
  "userAgent": "Mozilla/5.0 (Macintosh; Intel Mac OS X 10_15_7) AppleWebKit/537.36 (KHTML, like Gecko) Chrome/95.0.4635.0 Safari/537.36",
  "environment": {
    "networkUserAgent": "Mozilla/5.0 (Linux; Android 7.0; Moto G (4)) AppleWebKit/537.36 (KHTML, like Gecko) Chrome/98.0.4695.0 Mobile Safari/537.36 Chrome-Lighthouse",
    "hostUserAgent": "Mozilla/5.0 (Macintosh; Intel Mac OS X 10_15_7) AppleWebKit/537.36 (KHTML, like Gecko) Chrome/95.0.4635.0 Safari/537.36",
    "benchmarkIndex": 1549,
    "credits": {
      "axe-core": "4.2.3"
    }
  },
  "audits": {
    "is-on-https": {
      "id": "is-on-https",
      "title": "Does not use HTTPS",
      "description": "All sites should be protected with HTTPS, even ones that don't handle sensitive data. This includes avoiding [mixed content](https://developers.google.com/web/fundamentals/security/prevent-mixed-content/what-is-mixed-content), where some resources are loaded over HTTP despite the initial request being served over HTTPS. HTTPS prevents intruders from tampering with or passively listening in on the communications between your app and your users, and is a prerequisite for HTTP/2 and many new web platform APIs. [Learn more about HTTPS](https://web.dev/is-on-https/).",
      "score": 0,
      "scoreDisplayMode": "binary",
      "displayValue": "1 insecure request found",
      "details": {
        "type": "table",
        "headings": [
          {
            "key": "url",
            "valueType": "url",
            "label": "Insecure URL"
          },
          {
            "key": "resolution",
            "valueType": "text",
            "label": "Request Resolution"
          }
        ],
        "items": [
          {
            "url": "http://ajax.googleapis.com/ajax/libs/jquery/2.1.1/jquery.min.js",
            "resolution": "Allowed"
          }
        ]
      }
    },
    "service-worker": {
      "id": "service-worker",
      "title": "Does not register a service worker that controls page and `start_url`",
      "description": "The service worker is the technology that enables your app to use many Progressive Web App features, such as offline, add to homescreen, and push notifications. [Learn more about Service Workers](https://web.dev/service-worker/).",
      "score": 0,
      "scoreDisplayMode": "binary"
    },
    "viewport": {
      "id": "viewport",
      "title": "Has a `<meta name=\"viewport\">` tag with `width` or `initial-scale`",
      "description": "A `<meta name=\"viewport\">` not only optimizes your app for mobile screen sizes, but also prevents [a 300 millisecond delay to user input](https://developer.chrome.com/blog/300ms-tap-delay-gone-away/). [Learn more about using the viewport meta tag](https://web.dev/viewport/).",
      "score": 1,
      "scoreDisplayMode": "binary",
      "warnings": []
    },
    "first-contentful-paint": {
      "id": "first-contentful-paint",
      "title": "First Contentful Paint",
      "description": "First Contentful Paint marks the time at which the first text or image is painted. [Learn more about the First Contentful Paint metric](https://web.dev/first-contentful-paint/).",
      "score": 0.01,
      "scoreDisplayMode": "numeric",
      "numericValue": 6843.95,
      "numericUnit": "millisecond",
      "displayValue": "6.8 s"
    },
    "largest-contentful-paint": {
      "id": "largest-contentful-paint",
      "title": "Largest Contentful Paint",
      "description": "Largest Contentful Paint marks the time at which the largest text or image is painted. [Learn more about the Largest Contentful Paint metric](https://web.dev/lighthouse-largest-contentful-paint/)",
      "score": 0.07,
      "scoreDisplayMode": "numeric",
      "numericValue": 6843.951,
      "numericUnit": "millisecond",
      "displayValue": "6.8 s"
    },
    "first-meaningful-paint": {
      "id": "first-meaningful-paint",
      "title": "First Meaningful Paint",
      "description": "First Meaningful Paint measures when the primary content of a page is visible. [Learn more about the First Meaningful Paint metric](https://web.dev/first-meaningful-paint/).",
      "score": 0.1,
      "scoreDisplayMode": "numeric",
      "numericValue": 6843.951,
      "numericUnit": "millisecond",
      "displayValue": "6.8 s"
    },
    "speed-index": {
      "id": "speed-index",
      "title": "Speed Index",
      "description": "Speed Index shows how quickly the contents of a page are visibly populated. [Learn more about the Speed Index metric](https://web.dev/speed-index/).",
      "score": 0.21,
      "scoreDisplayMode": "numeric",
      "numericValue": 8114,
      "numericUnit": "millisecond",
      "displayValue": "8.1 s"
    },
    "screenshot-thumbnails": {
      "id": "screenshot-thumbnails",
      "title": "Screenshot Thumbnails",
      "description": "This is what the load of your site looked like.",
      "score": null,
      "scoreDisplayMode": "informative",
      "details": {
        "type": "filmstrip",
        "scale": 8893,
        "items": [
          {
            "timing": 889,
            "timestamp": 8697590122.000002,
            "data": "data:image/jpeg;base64,/9j/4AAQSkZJRgABAQAAAQABAAD/2wCEAAMCAgMCAgMDAwMEAwMEBQgFBQQEBQoHBwYIDAoMDAsKCwsNDhIQDQ4RDgsLEBYQERMUFRUVDA8XGBYUGBIUFRQBAwQEBQQFCQUFCRQNCw0UFBQUFBQUFBQUFBQUFBQUFBQUFBQUFBQUFBQUFBQUFBQUFBQUFBQUFBQUFBQUFBQUFP/AABEIANUAeAMBEQACEQEDEQH/xAGiAAABBQEBAQEBAQAAAAAAAAAAAQIDBAUGBwgJCgsQAAIBAwMCBAMFBQQEAAABfQECAwAEEQUSITFBBhNRYQcicRQygZGhCCNCscEVUtHwJDNicoIJChYXGBkaJSYnKCkqNDU2Nzg5OkNERUZHSElKU1RVVldYWVpjZGVmZ2hpanN0dXZ3eHl6g4SFhoeIiYqSk5SVlpeYmZqio6Slpqeoqaqys7S1tre4ubrCw8TFxsfIycrS09TV1tfY2drh4uPk5ebn6Onq8fLz9PX29/j5+gEAAwEBAQEBAQEBAQAAAAAAAAECAwQFBgcICQoLEQACAQIEBAMEBwUEBAABAncAAQIDEQQFITEGEkFRB2FxEyIygQgUQpGhscEJIzNS8BVictEKFiQ04SXxFxgZGiYnKCkqNTY3ODk6Q0RFRkdISUpTVFVWV1hZWmNkZWZnaGlqc3R1dnd4eXqCg4SFhoeIiYqSk5SVlpeYmZqio6Slpqeoqaqys7S1tre4ubrCw8TFxsfIycrS09TV1tfY2dri4+Tl5ufo6ery8/T19vf4+fr/2gAMAwEAAhEDEQA/AP1ToAKACgAoAKACgAoAKACgAoAKACgAoAKACgAoAKACgAoAKACgAoAKACgAoAKACgAoAKACgAoAKACgAoAKACgAoAKACgAoAKACgAoAKACgAoAKACgAoAKACgAoAKACgAoAKACgAoAKACgAoAKACgAoAKACgAoAKACgAoAKACgAoAKACgAoAKACgAoAKACgAoAKACgAoAKACgAoAKACgAoAKACgAoAKACgAoAKACgAoAKACgAoAKACgAoAKACgAoAKACgAoAKACgAoAKACgAoAKACgAoAKACgAoAKACgAoAKACgAoAKACgAoAKACgAoAKACgAoAKACgAoAKACgAoAKACgAoAKACgAoAKACgAoAKACgAoAKACgAoAKACgAoAKACgAoAKACgAoAKACgAoAKACgAoAKACgAoAKACgAoAKACgAoAKACgAoAKACgAoAKACgAoAKACgAoAKACgAoAKACgAoAKACgAoAKACgAoAKACgAoAKACgAoAKACgAoAKACgAoAKACgAoAKACgAoAKACgAoAKACgAoAKACgAoAKACgAoAKACgAoAKACgAoAKACgAoAKACgAoAKACgAoAKACgAoAKACgAoAKACgAoAKACgAoAKACgAoAKACgAoAKACgAoAKACgAoAKACgAoAKACgAoAKACgAoAKACgAoAKACgAoAKACgAoAKACgAoAKACgAoAKACgAoAKACgAoAKACgAoAKACgAoAKACgAoAKACgAoAKACgAoAKACgAoAKACgAoAKACgAoAKACgAoAKACgAoAKACgAoAKACgAoAKACgAoAKACgAoAKACgAoAKACgAoAKACgAoAKACgAoAKACgAoAKACgAoAKACgAoAKACgAoAKACgAoAKACgAoAKACgAoAKACgAoAKACgAoAKACgAoAKACgAoAKACgAoAKACgAoAKACgAoAKACgD//Z"
          },
          {
            "timing": 1779,
            "timestamp": 8698479422,
            "data": "data:image/jpeg;base64,/9j/4AAQSkZJRgABAQAAAQABAAD/2wCEAAMCAgMCAgMDAwMEAwMEBQgFBQQEBQoHBwYIDAoMDAsKCwsNDhIQDQ4RDgsLEBYQERMUFRUVDA8XGBYUGBIUFRQBAwQEBQQFCQUFCRQNCw0UFBQUFBQUFBQUFBQUFBQUFBQUFBQUFBQUFBQUFBQUFBQUFBQUFBQUFBQUFBQUFBQUFP/AABEIANUAeAMBEQACEQEDEQH/xAGiAAABBQEBAQEBAQAAAAAAAAAAAQIDBAUGBwgJCgsQAAIBAwMCBAMFBQQEAAABfQECAwAEEQUSITFBBhNRYQcicRQygZGhCCNCscEVUtHwJDNicoIJChYXGBkaJSYnKCkqNDU2Nzg5OkNERUZHSElKU1RVVldYWVpjZGVmZ2hpanN0dXZ3eHl6g4SFhoeIiYqSk5SVlpeYmZqio6Slpqeoqaqys7S1tre4ubrCw8TFxsfIycrS09TV1tfY2drh4uPk5ebn6Onq8fLz9PX29/j5+gEAAwEBAQEBAQEBAQAAAAAAAAECAwQFBgcICQoLEQACAQIEBAMEBwUEBAABAncAAQIDEQQFITEGEkFRB2FxEyIygQgUQpGhscEJIzNS8BVictEKFiQ04SXxFxgZGiYnKCkqNTY3ODk6Q0RFRkdISUpTVFVWV1hZWmNkZWZnaGlqc3R1dnd4eXqCg4SFhoeIiYqSk5SVlpeYmZqio6Slpqeoqaqys7S1tre4ubrCw8TFxsfIycrS09TV1tfY2dri4+Tl5ufo6ery8/T19vf4+fr/2gAMAwEAAhEDEQA/AP1ToAKACgAoAKACgAoAKACgAoAKACgAoAKACgAoAKACgAoAKACgAoAKACgAoAKACgAoAKACgAoAKACgAoAKACgAoAKACgAoAKACgAoAKACgAoAKACgAoAKACgAoAKACgAoAKACgAoAKACgAoAKACgAoAKACgAoAKACgAoAKACgAoAKACgAoAKACgAoAKACgAoAKACgAoAKACgAoAKACgAoAKACgAoAKACgAoAKACgAoAKACgAoAKACgAoAKACgAoAKACgAoAKACgAoAKACgAoAKACgAoAKACgAoAKACgAoAKACgAoAKACgAoAKACgAoAKACgAoAKACgAoAKACgAoAKACgAoAKACgAoAKACgAoAKACgAoAKACgAoAKACgAoAKACgAoAKACgAoAKACgAoAKACgAoAKACgAoAKACgAoAKACgAoAKACgAoAKACgAoAKACgAoAKACgAoAKACgAoAKACgAoAKACgAoAKACgAoAKACgAoAKACgAoAKACgAoAKACgAoAKACgAoAKACgAoAKACgAoAKACgAoAKACgAoAKACgAoAKACgAoAKACgAoAKACgAoAKACgAoAKACgAoAKACgAoAKACgAoAKACgAoAKACgAoAKACgAoAKACgAoAKACgAoAKACgAoAKACgAoAKACgAoAKACgAoAKACgAoAKACgAoAKACgAoAKACgAoAKACgAoAKACgAoAKACgAoAKACgAoAKACgAoAKACgAoAKACgAoAKACgAoAKACgAoAKACgAoAKACgAoAKACgAoAKACgAoAKACgAoAKACgAoAKACgAoAKACgAoAKACgAoAKACgAoAKACgAoAKACgAoAKACgAoAKACgAoAKACgAoAKACgAoAKACgAoAKACgAoAKACgAoAKACgAoAKACgAoAKACgAoAKACgAoAKACgAoAKACgAoAKACgAoAKACgD//Z"
          },
          {
            "timing": 2668,
            "timestamp": 8699368722.000002,
            "data": "data:image/jpeg;base64,/9j/4AAQSkZJRgABAQAAAQABAAD/2wCEAAMCAgMCAgMDAwMEAwMEBQgFBQQEBQoHBwYIDAoMDAsKCwsNDhIQDQ4RDgsLEBYQERMUFRUVDA8XGBYUGBIUFRQBAwQEBQQFCQUFCRQNCw0UFBQUFBQUFBQUFBQUFBQUFBQUFBQUFBQUFBQUFBQUFBQUFBQUFBQUFBQUFBQUFBQUFP/AABEIANUAeAMBEQACEQEDEQH/xAGiAAABBQEBAQEBAQAAAAAAAAAAAQIDBAUGBwgJCgsQAAIBAwMCBAMFBQQEAAABfQECAwAEEQUSITFBBhNRYQcicRQygZGhCCNCscEVUtHwJDNicoIJChYXGBkaJSYnKCkqNDU2Nzg5OkNERUZHSElKU1RVVldYWVpjZGVmZ2hpanN0dXZ3eHl6g4SFhoeIiYqSk5SVlpeYmZqio6Slpqeoqaqys7S1tre4ubrCw8TFxsfIycrS09TV1tfY2drh4uPk5ebn6Onq8fLz9PX29/j5+gEAAwEBAQEBAQEBAQAAAAAAAAECAwQFBgcICQoLEQACAQIEBAMEBwUEBAABAncAAQIDEQQFITEGEkFRB2FxEyIygQgUQpGhscEJIzNS8BVictEKFiQ04SXxFxgZGiYnKCkqNTY3ODk6Q0RFRkdISUpTVFVWV1hZWmNkZWZnaGlqc3R1dnd4eXqCg4SFhoeIiYqSk5SVlpeYmZqio6Slpqeoqaqys7S1tre4ubrCw8TFxsfIycrS09TV1tfY2dri4+Tl5ufo6ery8/T19vf4+fr/2gAMAwEAAhEDEQA/AP1ToAKACgAoAKACgAoAKACgAoAKACgAoAKACgAoAKACgAoAKACgAoAKACgAoAKACgAoAKACgAoAKACgAoAKACgAoAKACgAoAKACgAoAKACgAoAKACgAoAKACgAoAKACgAoAKACgAoAKACgAoAKACgAoAKACgAoAKACgAoAKACgAoAKACgAoAKACgAoAKACgAoAKACgAoAKACgAoAKACgAoAKACgAoAKACgAoAKACgAoAKACgAoAKACgAoAKACgAoAKACgAoAKACgAoAKACgAoAKACgAoAKACgAoAKACgAoAKACgAoAKACgAoAKACgAoAKACgAoAKACgAoAKACgAoAKACgAoAKACgAoAKACgAoAKACgAoAKACgAoAKACgAoAKACgAoAKACgAoAKACgAoAKACgAoAKACgAoAKACgAoAKACgAoAKACgAoAKACgAoAKACgAoAKACgAoAKACgAoAKACgAoAKACgAoAKACgAoAKACgAoAKACgAoAKACgAoAKACgAoAKACgAoAKACgAoAKACgAoAKACgAoAKACgAoAKACgAoAKACgAoAKACgAoAKACgAoAKACgAoAKACgAoAKACgAoAKACgAoAKACgAoAKACgAoAKACgAoAKACgAoAKACgAoAKACgAoAKACgAoAKACgAoAKACgAoAKACgAoAKACgAoAKACgAoAKACgAoAKACgAoAKACgAoAKACgAoAKACgAoAKACgAoAKACgAoAKACgAoAKACgAoAKACgAoAKACgAoAKACgAoAKACgAoAKACgAoAKACgAoAKACgAoAKACgAoAKACgAoAKACgAoAKACgAoAKACgAoAKACgAoAKACgAoAKACgAoAKACgAoAKACgAoAKACgAoAKACgAoAKACgAoAKACgAoAKACgAoAKACgAoAKACgAoAKACgAoAKACgAoAKACgAoAKACgD//Z"
          },
          {
            "timing": 3557,
            "timestamp": 8700258022,
            "data": "data:image/jpeg;base64,/9j/4AAQSkZJRgABAQAAAQABAAD/2wCEAAMCAgMCAgMDAwMEAwMEBQgFBQQEBQoHBwYIDAoMDAsKCwsNDhIQDQ4RDgsLEBYQERMUFRUVDA8XGBYUGBIUFRQBAwQEBQQFCQUFCRQNCw0UFBQUFBQUFBQUFBQUFBQUFBQUFBQUFBQUFBQUFBQUFBQUFBQUFBQUFBQUFBQUFBQUFP/AABEIANUAeAMBEQACEQEDEQH/xAGiAAABBQEBAQEBAQAAAAAAAAAAAQIDBAUGBwgJCgsQAAIBAwMCBAMFBQQEAAABfQECAwAEEQUSITFBBhNRYQcicRQygZGhCCNCscEVUtHwJDNicoIJChYXGBkaJSYnKCkqNDU2Nzg5OkNERUZHSElKU1RVVldYWVpjZGVmZ2hpanN0dXZ3eHl6g4SFhoeIiYqSk5SVlpeYmZqio6Slpqeoqaqys7S1tre4ubrCw8TFxsfIycrS09TV1tfY2drh4uPk5ebn6Onq8fLz9PX29/j5+gEAAwEBAQEBAQEBAQAAAAAAAAECAwQFBgcICQoLEQACAQIEBAMEBwUEBAABAncAAQIDEQQFITEGEkFRB2FxEyIygQgUQpGhscEJIzNS8BVictEKFiQ04SXxFxgZGiYnKCkqNTY3ODk6Q0RFRkdISUpTVFVWV1hZWmNkZWZnaGlqc3R1dnd4eXqCg4SFhoeIiYqSk5SVlpeYmZqio6Slpqeoqaqys7S1tre4ubrCw8TFxsfIycrS09TV1tfY2dri4+Tl5ufo6ery8/T19vf4+fr/2gAMAwEAAhEDEQA/AP1ToAKACgAoAKACgAoAKACgAoAKACgAoAKACgAoAKACgAoAKACgAoAKACgAoAKACgAoAKACgAoAKACgAoAKACgAoAKACgAoAKACgAoAKACgAoAKACgAoAKACgAoAKACgAoAKACgAoAKACgAoAKACgAoAKACgAoAKACgAoAKACgAoAKACgAoAKACgAoAKACgAoAKACgAoAKACgAoAKACgAoAKACgAoAKACgAoAKACgAoAKACgAoAKACgAoAKACgAoAKACgAoAKACgAoAKACgAoAKACgAoAKACgAoAKACgAoAKACgAoAKACgAoAKACgAoAKACgAoAKACgAoAKACgAoAKACgAoAKACgAoAKACgAoAKACgAoAKACgAoAKACgAoAKACgAoAKACgAoAKACgAoAKACgAoAKACgAoAKACgAoAKACgAoAKACgAoAKACgAoAKACgAoAKACgAoAKACgAoAKACgAoAKACgAoAKACgAoAKACgAoAKACgAoAKACgAoAKACgAoAKACgAoAKACgAoAKACgAoAKACgAoAKACgAoAKACgAoAKACgAoAKACgAoAKACgAoAKACgAoAKACgAoAKACgAoAKACgAoAKACgAoAKACgAoAKACgAoAKACgAoAKACgAoAKACgAoAKACgAoAKACgAoAKACgAoAKACgAoAKACgAoAKACgAoAKACgAoAKACgAoAKACgAoAKACgAoAKACgAoAKACgAoAKACgAoAKACgAoAKACgAoAKACgAoAKACgAoAKACgAoAKACgAoAKACgAoAKACgAoAKACgAoAKACgAoAKACgAoAKACgAoAKACgAoAKACgAoAKACgAoAKACgAoAKACgAoAKACgAoAKACgAoAKACgAoAKACgAoAKACgAoAKACgAoAKACgAoAKACgAoAKACgAoAKACgAoAKACgAoAKACgAoAKACgD//Z"
          },
          {
            "timing": 4447,
            "timestamp": 8701147322,
            "data": "data:image/jpeg;base64,/9j/4AAQSkZJRgABAQAAAQABAAD/2wCEAAMCAgMCAgMDAwMEAwMEBQgFBQQEBQoHBwYIDAoMDAsKCwsNDhIQDQ4RDgsLEBYQERMUFRUVDA8XGBYUGBIUFRQBAwQEBQQFCQUFCRQNCw0UFBQUFBQUFBQUFBQUFBQUFBQUFBQUFBQUFBQUFBQUFBQUFBQUFBQUFBQUFBQUFBQUFP/AABEIANUAeAMBEQACEQEDEQH/xAGiAAABBQEBAQEBAQAAAAAAAAAAAQIDBAUGBwgJCgsQAAIBAwMCBAMFBQQEAAABfQECAwAEEQUSITFBBhNRYQcicRQygZGhCCNCscEVUtHwJDNicoIJChYXGBkaJSYnKCkqNDU2Nzg5OkNERUZHSElKU1RVVldYWVpjZGVmZ2hpanN0dXZ3eHl6g4SFhoeIiYqSk5SVlpeYmZqio6Slpqeoqaqys7S1tre4ubrCw8TFxsfIycrS09TV1tfY2drh4uPk5ebn6Onq8fLz9PX29/j5+gEAAwEBAQEBAQEBAQAAAAAAAAECAwQFBgcICQoLEQACAQIEBAMEBwUEBAABAncAAQIDEQQFITEGEkFRB2FxEyIygQgUQpGhscEJIzNS8BVictEKFiQ04SXxFxgZGiYnKCkqNTY3ODk6Q0RFRkdISUpTVFVWV1hZWmNkZWZnaGlqc3R1dnd4eXqCg4SFhoeIiYqSk5SVlpeYmZqio6Slpqeoqaqys7S1tre4ubrCw8TFxsfIycrS09TV1tfY2dri4+Tl5ufo6ery8/T19vf4+fr/2gAMAwEAAhEDEQA/AP1ToAKACgAoAKACgAoAKACgAoAKACgAoAKACgAoAKACgAoAKACgAoAKACgAoAKACgAoAKACgAoAKACgAoAKACgAoAKACgAoAKACgAoAKACgAoAKACgAoAKACgAoAKACgAoAKACgAoAKACgAoAKACgAoAKACgAoAKACgAoAKACgAoAKACgAoAKACgAoAKACgAoAKACgAoAKACgAoAKACgAoAKACgAoAKACgAoAKACgAoAKACgAoAKACgAoAKACgAoAKACgAoAKACgAoAKACgAoAKACgAoAKACgAoAKACgAoAKACgAoAKACgAoAKACgAoAKACgAoAKACgAoAKACgAoAKACgAoAKACgAoAKACgAoAKACgAoAKACgAoAKACgAoAKACgAoAKACgAoAKACgAoAKACgAoAKACgAoAKACgAoAKACgAoAKACgAoAKACgAoAKACgAoAKACgAoAKACgAoAKACgAoAKACgAoAKACgAoAKACgAoAKACgAoAKACgAoAKACgAoAKACgAoAKACgAoAKACgAoAKACgAoAKACgAoAKACgAoAKACgAoAKACgAoAKACgAoAKACgAoAKACgAoAKACgAoAKACgAoAKACgAoAKACgAoAKACgAoAKACgAoAKACgAoAKACgAoAKACgAoAKACgAoAKACgAoAKACgAoAKACgAoAKACgAoAKACgAoAKACgAoAKACgAoAKACgAoAKACgAoAKACgAoAKACgAoAKACgAoAKACgAoAKACgAoAKACgAoAKACgAoAKACgAoAKACgAoAKACgAoAKACgAoAKACgAoAKACgAoAKACgAoAKACgAoAKACgAoAKACgAoAKACgAoAKACgAoAKACgAoAKACgAoAKACgAoAKACgAoAKACgAoAKACgAoAKACgAoAKACgAoAKACgAoAKACgAoAKACgAoAKACgAoAKACgD//Z"
          },
          {
            "timing": 5336,
            "timestamp": 8702036622.000002,
            "data": "data:image/jpeg;base64,/9j/4AAQSkZJRgABAQAAAQABAAD/2wCEAAMCAgMCAgMDAwMEAwMEBQgFBQQEBQoHBwYIDAoMDAsKCwsNDhIQDQ4RDgsLEBYQERMUFRUVDA8XGBYUGBIUFRQBAwQEBQQFCQUFCRQNCw0UFBQUFBQUFBQUFBQUFBQUFBQUFBQUFBQUFBQUFBQUFBQUFBQUFBQUFBQUFBQUFBQUFP/AABEIANUAeAMBEQACEQEDEQH/xAGiAAABBQEBAQEBAQAAAAAAAAAAAQIDBAUGBwgJCgsQAAIBAwMCBAMFBQQEAAABfQECAwAEEQUSITFBBhNRYQcicRQygZGhCCNCscEVUtHwJDNicoIJChYXGBkaJSYnKCkqNDU2Nzg5OkNERUZHSElKU1RVVldYWVpjZGVmZ2hpanN0dXZ3eHl6g4SFhoeIiYqSk5SVlpeYmZqio6Slpqeoqaqys7S1tre4ubrCw8TFxsfIycrS09TV1tfY2drh4uPk5ebn6Onq8fLz9PX29/j5+gEAAwEBAQEBAQEBAQAAAAAAAAECAwQFBgcICQoLEQACAQIEBAMEBwUEBAABAncAAQIDEQQFITEGEkFRB2FxEyIygQgUQpGhscEJIzNS8BVictEKFiQ04SXxFxgZGiYnKCkqNTY3ODk6Q0RFRkdISUpTVFVWV1hZWmNkZWZnaGlqc3R1dnd4eXqCg4SFhoeIiYqSk5SVlpeYmZqio6Slpqeoqaqys7S1tre4ubrCw8TFxsfIycrS09TV1tfY2dri4+Tl5ufo6ery8/T19vf4+fr/2gAMAwEAAhEDEQA/AP1ToAKACgAoAKACgAoAKACgAoAKACgAoAKACgAoAKACgAoAKACgAoAKACgAoAKACgAoAKACgAoAKACgAoAKACgAoAKACgAoAKACgAoAKACgAoAKACgAoAKACgAoAKACgAoAKACgAoAKACgAoAKACgAoAKACgAoAKACgAoAKACgAoAKACgAoAKACgAoAKACgAoAKACgAoAKACgAoAKACgAoAKACgAoAKACgAoAKACgAoAKACgAoAKACgAoAKACgAoAKACgAoAKACgAoAKACgAoAKACgAoAKACgAoAKACgAoAKACgAoAKACgAoAKACgAoAKACgAoAKACgAoAKACgAoAKACgAoAKACgAoAKACgAoAKACgAoAKACgAoAKACgAoAKACgAoAKACgAoAKACgAoAKACgAoAKACgAoAKACgAoAKACgAoAKACgAoAKACgAoAKACgAoAKACgAoAKACgAoAKACgAoAKACgAoAKACgAoAKACgAoAKACgAoAKACgAoAKACgAoAKACgAoAKACgAoAKACgAoAKACgAoAKACgAoAKACgAoAKACgAoAKACgAoAKACgAoAKACgAoAKACgAoAKACgAoAKACgAoAKACgAoAKACgAoAKACgAoAKACgAoAKACgAoAKACgAoAKACgAoAKACgAoAKACgAoAKACgAoAKACgAoAKACgAoAKACgAoAKACgAoAKACgAoAKACgAoAKACgAoAKACgAoAKACgAoAKACgAoAKACgAoAKACgAoAKACgAoAKACgAoAKACgAoAKACgAoAKACgAoAKACgAoAKACgAoAKACgAoAKACgAoAKACgAoAKACgAoAKACgAoAKACgAoAKACgAoAKACgAoAKACgAoAKACgAoAKACgAoAKACgAoAKACgAoAKACgAoAKACgAoAKACgAoAKACgAoAKACgAoAKACgAoAKACgD//Z"
          },
          {
            "timing": 6225,
            "timestamp": 8702925922,
            "data": "data:image/jpeg;base64,/9j/4AAQSkZJRgABAQAAAQABAAD/2wCEAAMCAgMCAgMDAwMEAwMEBQgFBQQEBQoHBwYIDAoMDAsKCwsNDhIQDQ4RDgsLEBYQERMUFRUVDA8XGBYUGBIUFRQBAwQEBQQFCQUFCRQNCw0UFBQUFBQUFBQUFBQUFBQUFBQUFBQUFBQUFBQUFBQUFBQUFBQUFBQUFBQUFBQUFBQUFP/AABEIANUAeAMBEQACEQEDEQH/xAGiAAABBQEBAQEBAQAAAAAAAAAAAQIDBAUGBwgJCgsQAAIBAwMCBAMFBQQEAAABfQECAwAEEQUSITFBBhNRYQcicRQygZGhCCNCscEVUtHwJDNicoIJChYXGBkaJSYnKCkqNDU2Nzg5OkNERUZHSElKU1RVVldYWVpjZGVmZ2hpanN0dXZ3eHl6g4SFhoeIiYqSk5SVlpeYmZqio6Slpqeoqaqys7S1tre4ubrCw8TFxsfIycrS09TV1tfY2drh4uPk5ebn6Onq8fLz9PX29/j5+gEAAwEBAQEBAQEBAQAAAAAAAAECAwQFBgcICQoLEQACAQIEBAMEBwUEBAABAncAAQIDEQQFITEGEkFRB2FxEyIygQgUQpGhscEJIzNS8BVictEKFiQ04SXxFxgZGiYnKCkqNTY3ODk6Q0RFRkdISUpTVFVWV1hZWmNkZWZnaGlqc3R1dnd4eXqCg4SFhoeIiYqSk5SVlpeYmZqio6Slpqeoqaqys7S1tre4ubrCw8TFxsfIycrS09TV1tfY2dri4+Tl5ufo6ery8/T19vf4+fr/2gAMAwEAAhEDEQA/AP1ToAKACgAoAKACgAoAKACgAoAKACgAoAKACgAoAKACgAoAKACgAoAKACgAoAKACgAoAKACgAoAKACgAoAKACgAoAKACgAoAKACgAoAKACgAoAKACgAoAKACgAoAKACgAoAKACgAoAKACgAoAKACgAoAKACgAoAKACgAoAKACgAoAKACgAoAKACgAoAKACgAoAKACgAoAKACgAoAKACgAoAKACgAoAKACgAoAKACgAoAKACgAoAKACgAoAKACgAoAKACgAoAKACgAoAKACgAoAKACgAoAKACgAoAKACgAoAKACgAoAKACgAoAKACgAoAKACgAoAKACgAoAKACgAoAKACgAoAKACgAoAKACgAoAKACgAoAKACgAoAKACgAoAKACgAoAKACgAoAKACgAoAKACgAoAKACgAoAKACgAoAKACgAoAKACgAoAKACgAoAKACgAoAKACgAoAKACgAoAKACgAoAKACgAoAKACgAoAKACgAoAKACgAoAKACgAoAKACgAoAKACgAoAKACgAoAKACgAoAKACgAoAKACgAoAKACgAoAKACgAoAKACgAoAKACgAoAKACgAoAKACgAoAKACgAoAKACgAoAKACgAoAKACgAoAKACgAoAKACgAoAKACgAoAKACgAoAKACgAoAKACgAoAKACgAoAKACgAoAKACgAoAKACgAoAKACgAoAKACgAoAKACgAoAKACgAoAKACgAoAKACgAoAKACgAoAKACgAoAKACgAoAKACgAoAKACgAoAKACgAoAKACgAoAKACgAoAKACgAoAKACgAoAKACgAoAKACgAoAKACgAoAKACgAoAKACgAoAKACgAoAKACgAoAKACgAoAKACgAoAKACgAoAKACgAoAKACgAoAKACgAoAKACgAoAKACgAoAKACgAoAKACgAoAKACgAoAKACgAoAKACgAoAKACgD//Z"
          },
          {
            "timing": 7114,
            "timestamp": 8703815222.000002,
            "data": "data:image/jpeg;base64,/9j/4AAQSkZJRgABAQAAAQABAAD/2wCEAAMCAgMCAgMDAwMEAwMEBQgFBQQEBQoHBwYIDAoMDAsKCwsNDhIQDQ4RDgsLEBYQERMUFRUVDA8XGBYUGBIUFRQBAwQEBQQFCQUFCRQNCw0UFBQUFBQUFBQUFBQUFBQUFBQUFBQUFBQUFBQUFBQUFBQUFBQUFBQUFBQUFBQUFBQUFP/AABEIANUAeAMBEQACEQEDEQH/xAGiAAABBQEBAQEBAQAAAAAAAAAAAQIDBAUGBwgJCgsQAAIBAwMCBAMFBQQEAAABfQECAwAEEQUSITFBBhNRYQcicRQygZGhCCNCscEVUtHwJDNicoIJChYXGBkaJSYnKCkqNDU2Nzg5OkNERUZHSElKU1RVVldYWVpjZGVmZ2hpanN0dXZ3eHl6g4SFhoeIiYqSk5SVlpeYmZqio6Slpqeoqaqys7S1tre4ubrCw8TFxsfIycrS09TV1tfY2drh4uPk5ebn6Onq8fLz9PX29/j5+gEAAwEBAQEBAQEBAQAAAAAAAAECAwQFBgcICQoLEQACAQIEBAMEBwUEBAABAncAAQIDEQQFITEGEkFRB2FxEyIygQgUQpGhscEJIzNS8BVictEKFiQ04SXxFxgZGiYnKCkqNTY3ODk6Q0RFRkdISUpTVFVWV1hZWmNkZWZnaGlqc3R1dnd4eXqCg4SFhoeIiYqSk5SVlpeYmZqio6Slpqeoqaqys7S1tre4ubrCw8TFxsfIycrS09TV1tfY2dri4+Tl5ufo6ery8/T19vf4+fr/2gAMAwEAAhEDEQA/AP1ToAKACgAoAKACgAoAKACgAoAKACgAoAKACgAoAKACgAoAKACgAoAKACgAoAKACgAoAKACgAoAKACgAoAKACgAoAKACgAoAKACgAoAKACgAoAKACgAoAKACgAoAKACgAoAKACgAoAKACgAoAKACgAoAKACgAoAKACgAoAKACgAoAKACgAoAKACgAoAKACgAoAKACgAoAKACgAoAKACgAoAKACgAoAKACgAoAKACgAoAKACgAoAKACgAoAKACgAoAKACgAoAKACgAoAKACgAoAKACgAoAKACgAoAKACgAoAKACgAoAKACgAoAKACgAoAKACgAoAKACgAoAKACgAoAKACgAoAKACgAoAKACgAoAKACgAoAKACgAoAKACgAoAKACgAoAKACgAoAKACgAoAKACgAoAKACgAoAKACgAoAKACgAoAKACgAoAKACgAoAKACgAoAKACgAoAKACgAoAKACgAoAKACgAoAKACgAoAKACgAoAKACgAoAKACgAoAKACgAoAKACgAoAKACgAoAKACgAoAKACgAoAKACgAoAKACgAoAKACgAoAKACgAoAKACgAoAKACgAoAKACgAoAKACgAoAKACgAoAKACgAoAKACgAoAKACgAoAKACgAoAKACgAoAKACgAoAKACgAoAKACgAoAKACgAoAKACgAoAKACgAoAKACgAoAKACgAoAKACgAoAKACgAoAKACgAoAKACgAoAKACgAoAKACgAoAKACgAoAKACgAoAKACgAoAKACgAoAKACgAoAKACgAoAKACgAoAKACgAoAKACgAoAKACgAoAKACgAoAKACgAoAKACgAoAKACgAoAKACgAoAKACgAoAKACgAoAKACgAoAKACgAoAKACgAoAKACgAoAKACgAoAKACgAoAKACgAoAKACgAoAKACgAoAKACgAoAKACgAoAKACgAoAKACgD//Z"
          },
          {
            "timing": 8004,
            "timestamp": 8704704522,
            "data": "data:image/jpeg;base64,/9j/4AAQSkZJRgABAQAAAQABAAD/2wCEAAMCAgMCAgMDAwMEAwMEBQgFBQQEBQoHBwYIDAoMDAsKCwsNDhIQDQ4RDgsLEBYQERMUFRUVDA8XGBYUGBIUFRQBAwQEBQQFCQUFCRQNCw0UFBQUFBQUFBQUFBQUFBQUFBQUFBQUFBQUFBQUFBQUFBQUFBQUFBQUFBQUFBQUFBQUFP/AABEIANUAeAMBEQACEQEDEQH/xAGiAAABBQEBAQEBAQAAAAAAAAAAAQIDBAUGBwgJCgsQAAIBAwMCBAMFBQQEAAABfQECAwAEEQUSITFBBhNRYQcicRQygZGhCCNCscEVUtHwJDNicoIJChYXGBkaJSYnKCkqNDU2Nzg5OkNERUZHSElKU1RVVldYWVpjZGVmZ2hpanN0dXZ3eHl6g4SFhoeIiYqSk5SVlpeYmZqio6Slpqeoqaqys7S1tre4ubrCw8TFxsfIycrS09TV1tfY2drh4uPk5ebn6Onq8fLz9PX29/j5+gEAAwEBAQEBAQEBAQAAAAAAAAECAwQFBgcICQoLEQACAQIEBAMEBwUEBAABAncAAQIDEQQFITEGEkFRB2FxEyIygQgUQpGhscEJIzNS8BVictEKFiQ04SXxFxgZGiYnKCkqNTY3ODk6Q0RFRkdISUpTVFVWV1hZWmNkZWZnaGlqc3R1dnd4eXqCg4SFhoeIiYqSk5SVlpeYmZqio6Slpqeoqaqys7S1tre4ubrCw8TFxsfIycrS09TV1tfY2dri4+Tl5ufo6ery8/T19vf4+fr/2gAMAwEAAhEDEQA/AP1ToAKACgAoAKACgAoAKACgAoAKACgAoAKACgAoAKACgAoAKACgAoAKACgAoAKACgAoAKACgAoAKACgAoAKACgAoAKACgAoAKACgAoAKACgAoAKACgAoAKACgAoAKACgAoAKACgAoAKACgAoAKACgAoAKACgAoAKACgAoAKACgAoAKACgAoAKACgAoAKACgAoAKACgAoAKACgAoAKACgAoAKACgAoAKACgAoAKACgAoAKACgAoAKACgAoAKACgAoAKACgAoAKACgAoAKACgAoAKACgAoAKACgAoAKACgAoAKACgAoAKACgAoAKACgAoAKACgAoAKACgAoAKACgAoAKACgAoAKACgAoAKACgAoAKACgAoAKACgAoAKACgAoAKACgAoAKACgAoAKACgAoAKACgAoAKACgAoAKACgAoAKACgAoAKACgAoAKACgAoAKACgAoAKACgAoAKACgAoAKACgAoAKACgAoAKACgAoAKACgAoAKACgAoAKACgAoAKACgAoAKACgAoAKACgAoAKACgAoAKACgAoAKACgAoAKACgAoAKACgAoAKACgAoAKACgAoAKACgAoAKACgAoAKACgAoAKACgAoAKACgAoAKACgAoAKACgAoAKACgAoAKACgAoAKACgAoAKACgAoAKACgAoAKACgAoAKACgAoAKACgAoAKACgAoAKACgAoAKACgAoAKACgAoAKACgAoAKACgAoAKACgAoAKACgAoAKACgAoAKACgAoAKACgAoAKACgAoAKACgAoAKACgAoAKACgAoAKACgAoAKACgAoAKACgAoAKACgAoAKACgAoAKACgAoAKACgAoAKACgAoAKACgAoAKACgAoAKACgAoAKACgAoAKACgAoAKACgAoAKACgAoAKACgAoAKACgAoAKACgAoAKACgAoAKACgAoAKACgAoAKACgAoAKACgD//Z"
          },
          {
            "timing": 8893,
            "timestamp": 8705593822,
            "data": "data:image/jpeg;base64,/9j/4AAQSkZJRgABAQAAAQABAAD/2wCEAAMCAgMCAgMDAwMEAwMEBQgFBQQEBQoHBwYIDAoMDAsKCwsNDhIQDQ4RDgsLEBYQERMUFRUVDA8XGBYUGBIUFRQBAwQEBQQFCQUFCRQNCw0UFBQUFBQUFBQUFBQUFBQUFBQUFBQUFBQUFBQUFBQUFBQUFBQUFBQUFBQUFBQUFBQUFP/AABEIANUAeAMBEQACEQEDEQH/xAGiAAABBQEBAQEBAQAAAAAAAAAAAQIDBAUGBwgJCgsQAAIBAwMCBAMFBQQEAAABfQECAwAEEQUSITFBBhNRYQcicRQygZGhCCNCscEVUtHwJDNicoIJChYXGBkaJSYnKCkqNDU2Nzg5OkNERUZHSElKU1RVVldYWVpjZGVmZ2hpanN0dXZ3eHl6g4SFhoeIiYqSk5SVlpeYmZqio6Slpqeoqaqys7S1tre4ubrCw8TFxsfIycrS09TV1tfY2drh4uPk5ebn6Onq8fLz9PX29/j5+gEAAwEBAQEBAQEBAQAAAAAAAAECAwQFBgcICQoLEQACAQIEBAMEBwUEBAABAncAAQIDEQQFITEGEkFRB2FxEyIygQgUQpGhscEJIzNS8BVictEKFiQ04SXxFxgZGiYnKCkqNTY3ODk6Q0RFRkdISUpTVFVWV1hZWmNkZWZnaGlqc3R1dnd4eXqCg4SFhoeIiYqSk5SVlpeYmZqio6Slpqeoqaqys7S1tre4ubrCw8TFxsfIycrS09TV1tfY2dri4+Tl5ufo6ery8/T19vf4+fr/2gAMAwEAAhEDEQA/AP0joAKACgAoAKACgAoAKACgAoAKACgAoAKACgAoAKACgAoAKACgAoAKACgAoAKACgAoAKACgAoAKACgAoAKACgAoAKACgAoAKACgAoAKACgAoAKACgAoAKACgAoAKACgAoAKACgAoAKACgAoAKACgAoAKACgAoAKACgAoAKACgAoAKACgAoAKACgAoAKACgAoAKACgAoAKACgAoAKACgAoAKACgAoAKACgAoAKACgAoAKACgAoAKACgAoAKACgAoAKACgAoAKACgAoAKACgAoAKACgAoAKACgAoAKACgAoAKACgAoAKACgAoAKACgAoAKACgAoAKACgAoAKACgAoAKACgAoAKACgAoAKACgAoAKACgAoAKACgAoAKACgAoAKACgAoAKACgAoAKACgAoAKACgAoAKACgAoAKACgAoAKACgAoAKACgAoAKACgAoAKACgAoAKACgAoAKACgAoAKACgAoAKACgAoAKACgAoAKACgD5a/ay+L3if4ZeOtLj0Lxo2hxf8IjrGrppDQWciX9/avbfZISJYmlPnvM8JjjdWbK7CGBJAJbf9qHxP4u+CPxR1RPDR8IeKfDfhXVL+OT7Qt29nfWqTxuk8LRhYz50LNDzKsqRuWC7dpAOf8M/tq+Jvs3gzw7N4EOu+JdS0qW4m1dtZgtbC5dLO0uEeB2jTzy32yMTRRJvixL5az7ASAPsP25NXg1XSNIn8JaT4hvNT1nTNJin0LxBGIo0uNMgvZJnknVIyzec626bh55hnQFWiHmAHq8fxs8XXfwYtvH9h4G0/WPtM1q0elaVrE9xJ9kkKJLNvFpl5IndyYkQ7kiyG3MI6APE/G37cfiWfw1caXZeCp/CPibUPBmt+IIru71GDfpc9lFcp5QguI0NzItzaybkRGxEY5MFWYIAesaf+0RreueCU1X/hH9N0O+s/HQ8H6lJeaqxsCq3Qgee0nMAMwLERgOkZ8zeP4PmAPM779vTU9Y+Hj6zofgm20+9u9L1W8tpdQ1y3u4LV7bTZ76ETC13lZZVt5h9nlMLL9nlDMp2hgDqNH/bG1jxL4ni0DSPAmmS3dxq8WiWt1deLbcW8szWl7ceaRDFLPHDJ9iH2d3gHnxzLIAowrAGv8aP2t4Pgt49utE1fS9Hi0uGPf/aFxrciTrmyurhHe2S0kfyt9r5TOhcqZYyFYnaADhr7/goJ9omuBo3gmy1CGx8P3+vXuPE9v5qfZPt6SRxqiSCWPzbADzFIO25SQIUVjQB9KfCjxzJ8S/h3oniabTotIm1CJneyh1G31BIirsh23FuzRSqSuQyn2IDAqADrKACgAoAMUANDq3Rge/BoAUkA4JwfSgBaACgAoAKACgAoAzbXw7p9jrOoatb24j1DUFiS6m3MfMWIERjBOBgMcYHf1oAr/wDCG6L/AMJB/bn9nxf2plWNzzlmVGjVyM4LqjugYjIVmUHBIoA2qACgAoAKAPNPH3gDxZ4k8Q397pHiGOx09tFNnFYT3N9EHux5zJLvtp4/JAZ4dzhXdlUqNuASAO8S6R8TUuPEE/hjUfD/AJ019bjTV17zXggsxboJcpCit5omErD5iGVgGYbVwAX9J0vx1N4ljl1nUNMTR7S9EkEelmRJJ4fsroyzhhgjzpMhR2iibOdy0Ad1QAUAFABQAUAFABQAUAFABQAUAFABQAUAFABQAUAFABQAUAFABQAUAFABQAUAFABQAUAFABQAUAFABQAUAFABQAUAFABQAUAFABQAUAFABQAUAFABQAUAFABQAUAFABQAUAFABQAUAFABQAUAFABQAUAFABQAUAFABQAUAFABQAUAFABQAUAFABQAUAFABQAUAFABQAUAFABQAUAFABQAUAFABQAUAFABQAUAFABQAUAFAHnnjfx14w0HxWLDQ/A51/TWSxK3pvvs6kyvdC4BOxgPJEVs2Djd9o6/LyAcx48+MvjzQ4dVvfDvww1LxFFYqxgsD9otZ9QGYAjIz25EfMsoMbjdiF2+TCiUA2dH+J3jK9/tuO6+G19bzae8YhcX4MN8gcee0DSQxsSqHKrIsfmMygFVEkkQBNq3xT8S6dp1leQfD6+u/tE8kMtsJ5POtVXyh5koWEjAMku7yzLu8kGLzt4AAK+r/FHxrYXN+9j8OZNUtY/LS1AvZYmmZmkSQyE25EaRFPmZfMLjBiEm4KQDpPhx4x1vxjB4hfXPClx4Tm07WLjT7aKefzRe26bSl0h2LhH3EAc4Kn5j1p+iC6W513P+RVcr7E3XdC4Io5Zdhc0e6DB9DS5ZfysfMn1QHPpRaXWLHdd0JzRZ/wArFfzDn0os/wCVhddxcH0P5U+V9h3XdBg46H8qOV9guu6DB/yKOV9guu6CoGFABQAUAFAHxF/wVUAPwn8Hk9td/wDbeSvdyr+Izxcz/ho/OPTIWmYLGjSOc4RASx4zwB7Z/KvpqmIpYWm6taSjFbtuyV9Fq++x85GlOtUVKlFtvodpocKaTpl9e3VvFDKqiKJ5t/mB23cIB8ucA5J6dq6FVhVs4O5jKnOk2qisznL0+axbJIPqa3vocikYV8uM1zz2OuG5hXKeZOvHTNefJXZ6ENi9bx7V564rdKzuc0/iL0YA5x+YrWJEi5CnfHXnitSb6FpVwMjv7U0iGz98K/Mz9ECgAoAKACgD4j/4Kpxl/hJ4SwQoGuZZj0A+zy816mBqOlJyODF0lUSTPzr8I+NZfA/iKw1SFb2KeIFoZ9Pm8uVCwK7lIyeje33vy7cXUWKoujWp3g9Gu6Wqf3nn4XDRoTVSMveiaHjn4kR+L/EP2u4vLh2ULb28X2ljEqhSF3KVJ3BtobhcjcRg4rnwsvqrUYyvb5L7tdvU9KvFV4uKivU5/VtZTTyEkjZXIyduMY7kf4da9yWZRhaLR86srlK75jOuL0SqSrBh9f8APaul1ozV47HL7KVOXLJamdHIJpz2xzWMHdm7VomghyfxFdW5zSVi9GPmAI5rSJi3bQ0IlG3leO3Narcm5YXgDKg+3aquTZn72V+ZH6KFABQAUAFAHwl/wVvvJbP4ReCTEdpfxBsJxnj7NLWsKjp7ESSadz8t7fxBcGRbdRgKC2WO4N2+YH73413KtKUdTB0oxd7F57502BwJJJSMMQPkOByOM9PftT5U1clXltouxXvN0k8KuxZ5WCF/+BFc4/DNc0m7msUl7pThumhmdgFbB2Mp6N78V1YetOFVQT0Zz4ihGrTfQ09ObfLJIFC5x8ozivfpO7bPBqqySNeLoK7U7o4plyHlwK1icsviL4Yqnriq3BbliD5pIBjiRiD7YGa561SUJqKO6hQjUg5SP//Z"
          }
        ]
      }
    },
    "final-screenshot": {
      "id": "final-screenshot",
      "title": "Final Screenshot",
      "description": "The last screenshot captured of the pageload.",
      "score": null,
      "scoreDisplayMode": "informative",
      "details": {
        "type": "screenshot",
        "timing": 11519,
        "timestamp": 8708220312,
        "data": "data:image/jpeg;base64,/9j/4AAQSkZJRgABAQAAAQABAAD/2wBDAAYEBQYFBAYGBQYHBwYIChAKCgkJChQODwwQFxQYGBcUFhYaHSUfGhsjHBYWICwgIyYnKSopGR8tMC0oMCUoKSj/2wBDAQcHBwoIChMKChMoGhYaKCgoKCgoKCgoKCgoKCgoKCgoKCgoKCgoKCgoKCgoKCgoKCgoKCgoKCgoKCgoKCgoKCj/wAARCAHyARgDASIAAhEBAxEB/8QAHAABAAEFAQEAAAAAAAAAAAAAAAIDBAUGCAcB/8QARxAAAgEDAwIEAQcIBwUJAAAAAAECAwQRBQYhEjEHE0FRIhQXMlZhcZMVQoGUobLR0ggWIzM2dJEkN1JVgyU1YmNlcsHh8P/EABoBAQADAQEBAAAAAAAAAAAAAAABAgMEBQb/xAAiEQEAAgEEAwEBAQEAAAAAAAAAAQIRAxIxUQQTITIzQSL/2gAMAwEAAhEDEQA/AOkQAAAAAAAAAAAAAAAAAAAAAAAAAAAAAAAAAAAAAAAAAAAAAAAAAAAAAAAAAAAAAAAAAAAAAAAAAAAAAAAAAAAAAAAAAAAAAAAAAAAAAAAAAAAAAAAAAAAAAAAAAAAAAAAAAAAAAAAAAAAAAAAAAAAAAAAAAAAAAAAAAAAAAAAAAAAAAAAAAAAAAAAAAAAAAAAAAAAAAAAAAAAAAAAAAAAAAAAAAAAAAAAAAAAAAAAAAAAAAAAAAAAAAAAAAAAAAAAAAAAAAAAAAAAAAAAAAAAAAAAAAAAAAAAAAAAAAAAAAAAAAAAAAAAAAAAAAAAAAAAAAAAAAAAAAAAAAAAAAAAAAAAAAAAAAAAAAAAAAAAAAAAAAAAAAAAAAAAAAAAAAAAAAAAAAAAAAAAAAAAAAAAAAAAAAAAAAAAAAAAAAAAAAAAAAAAAAAAAAAAAAAAAAAAAAAAAAAAAAAAAAAAAAAAAAAAAAAAAAAAAAAAAAAAAAAAAAAAAAAAAAAAAAAAAAAAAAAAAAAAAAAAAAAAAAAAAAAAAAAAAAAAAAAAAAAAAAAAAAAAAAAAAAAAAAAAAAAAAAAAAAAAAAAAAAAAAAAAAAAAAAAAAAAAAAAAAAAAAAAAAAAAAAAAAAAAAAAAAAAAAAAAAAAAAAAAAAAAAAAAAAAAAAAAAAAAAAAAAAAAAAAAAAAAAAAAAAAAAAAAAAAAAAAAAAAAAAAAAAAAAAAAAAAAAAAAAAAAAAAAAAAAAAAAAAAAAAAAAAAAAAAAAAAAAWmrUJXOm3NGncVracoPFag0pwfum01+w578JdV3lu7YG49Y/rbqMNY024nC2UqdGVGahTUumcXDnOWsprHAHR4PJ/D3xh0/WfD6jrm4umzvY3KsZ0KEZTdes8dKpwWW3JPt6c84N82zunTNxu9p6fUqRurGr5N1a16bp1aE/aUX7+jWUwM4DxXdu8tQ234/afp1a+1GtoVfSndVLChQddup/axXRGMXL8xP/AFb4N4t/EzatxteGv0tSUrGddWsYeXLznWfal5eOrq+zHbntyBuQPLt++LdhouxNS1jR6Fxc31tcOxlb1aEou2r/APnL81fp5yki03D4ty03Utm2NHStSdTWHGdedSwqp9CXxRpwx1SlnD4Twmn6geuA07WPEjbek31e1vLqt12sacrycKE5Qs1UaUPNaXwNtrjus84LHX/FzaWg6pe6dqV5c07y0pKtKmrWpLrg8YcGliSaknlemX6Ab+DBXe69KtdoR3POpWlo7t43fm06MpS8qSTUnFLK4eXxwa/87G1nDQ5qteuGty6bCSs6mK0uvo6Vxw844fumBvoNPreIugUbO3ryqXfXdXc7K2t1az864qweJKEMZaTTXV2yu5554t+Iclo+0df2jrlzRsbnVY2l1CEO8VzOM4OPUpLDWF7+vAHuYNY2pvnRNz6hf6fp1W4p6jYtefaXVvOhVgn2l0ySeP8A6zjJrniN4kz2tvXbO36Fhc1nqNXrr1YW86n9kspxpqPMp5xnGcL7wPSgahq/iLt3SdQubS7uaylaeV8sqwoSlTtPMeIKrJLEW/2euBf+IehWep3lk5XlednUpUbmrb206lOjUqfQjKSWE3lfYvVgbeDzHafiete8R9w6FOxuLWw0yHQqtS3mmpx6nOdSXanHC+HOM/pwZvSvErbeqV4UrS4uJOvSq1rWUrecY3cabam6La+PGHwuXjjIG5g880Xxj2brWo6dY6df3FW4v6zoUk7WpFKa9JNrgzu9d8aJsuNlPcNavb0rup5VKpChOpHq9m4p4f8ABgbMDTNH8TNsan+WErytaVNJp+deUry3nRnTp4z19MllrGPt5XHJU0PxD2/q+r0NMpVri3vLm2+WW0LqhKkrijjPXBvhrHOO+PTgDbweez8YNow8mp8qvZ2dxXla0LulZValKvVjjMIOMW5Pn2w/Qv8AUvEvbGnanXsrm9q5tqlKjc14UJyo206nEI1JpYi3+z1wBuYCaaTTTT5TQAAAAAAAAAAAC11SurbTris6dar0wfwUYOc5fYorlnPPg5abm2j4fbl0yttXWJ6xf3M52tJ0VGGJU1FSlNtKKTTz6nSAA5n+Z7Wdrbb2ZeUlLUb3TdV+Xalb23xNRn0cwX53QoYeOXl4PQPDLbuorxR3vuy5oV7TTdSlChaUq0HCdZRSzUcXyl8PGeeWesADx3dWmala/wBITSNzrTLy40W00d29avQpOp0zk6+F0rl912XGVk8ru/Czdsdnw1ilptw7j8uy1F6XTq9FeNBrhrDypcdk8rOTrYAc8b32hPVvCrcktq7V1qzu7+4tq9SGoXM611dShJ9UnGc5tYT75zLnjhZvN522v3us+Fu4aW2dUlR0udSNzawjGVeCxTUXKOcLPTL19OcHvYA5pls3ULXxD3V/Wra2uatpOvtV6MdNvJxpObfV5dbpqQTSbxmWcdOUsM2XQtBv7b+kBV1CtoV5DRHo8NOhWdKVSlGpGNNdPU1lx+Frqff9J7iAKNxaW9zZVbOvRhO1qU3SnSa+Fwaw449scHLlz4R7no7Qu6dGdxO70LWVHQ6S7qjKpFzqL35lGX2dEvc6pAHgni5sjVbXUtianpNjf6lYaKvJu6On1pUrhptOU4uMoyy/i5Tznv3LHeey69TbW3f6pbU1Szt6WvLUattXrOrcShGOZVJqUpdLbXEept8erwdEgDyDZm39RvvHDce8J2dxZaRO2ha27uIOnK4liKclB8pLp7tLuUvGPS9YfiXsHXtM0e81O002pV8+NrFOUXLpx3aS9eWeyADmmOyr6x39vCjujbGua1pev1vldt+Tr2pToucpOfl1umcFiPVjMk8dOUsMr67svV7fdEtW2ba6tpO4I3tK3na9M6tjd0Y9MfMlUlw4pLnq5eMpZZ0eAOfrHbW4oeIPifYx0e7jQ3Hb1aVtqDajQpqVOaUnLvnMksJd/bBaeFW2Ktnp+k2+v7O1/wDL+iOti9rXlV21KD6mnSh1tOTyo9EYYfds6MAHjv8ARr0G+0TZ95Za9pNxZXtO+nXgrmj05jJJJxfvw+3Yx/8ASsm6ei7RnGEqjjrVNqEe8vhlwj3I1ffGx9I3rTsqeufKpU7Op51GNGs6aU/SXHqgPH7zRtxalvnxA3jp+26zoVtLjY2llqNBJ3csUlJum3ykoS49eEYXbmi7il4gbO1nVtv69O1o6dUt7zzqVOnTpvy5xcKcItRp0llJcLjk6fow8qjCHXOfSkuqby39r+0+XNGnc29WhXgp0asXCcX2lFrDQHHmzNd21S0vQ7bcVLcVloel6tPUbeMLJVKMH1/Cp108ySxziK7s2+02Rc2m993Wm5dsa5rulazcxu7GdhdzpW9R9TlHzempGOF1LmSbjjhcntNt4e6LQ0inpDnfVdFhhLT6tzKVDCeVFru459G8G3pYWF2ApWdLybShSUFDohGPSpOXThYxl8v7yqAAAAAAAAAAAAAFrqt7HTdMur2pSq1oW9OVWUKWOppLLxlpdvtMDS3pZ1Z7cjCw1By16MpWvw0/hUYOb6/j4+FZ4z7d+ANoBj6erW60ZaneqVhb9HXNXTjF0/TEsNrP6SnpeuWmpXuoWtHrhVs6yoS6+nFRuEZ5hhvKxJewGUBDzqWJPzYYi+mXxLh+zEatOclGNSEpOPUkmm8e/wBwEwYvbOt2u49CtdWsI1oW1ym4RrR6ZrEnF5WX6pmUAAAAAAAAAAAAAAAAAAAAAAAAAAAAAAAAAAAAAAMduSjWuNvanQtaMq1xVtqlOnTi0nKUotJZbSXf1Z5vpWzL/TrzYNzHTtQrfk6jVhqFOtqLrRpuVu6aUYTquP0n+au3+h6yAPOLfbOpz8FpbfrWSWpxt5U1QnODTkqjksSTa7Y9S0qbY1Grr1bUqOh/Jq8tXtbilV66PXSt40VCa4l6YeYrvnjJ6kAPEJbE1e50W0p3mhTqajSr2ULurK7pSjcwo3CnOcY5XeHXzL4n1Y7cmx6DtK+sd6zr1tN/2a3vJ17K8pXEKdOlbypKCo+XFdTcUlFRfwYSfdYfpgAxO1LV2W37O3laSs5U4tOhKcZuHxN948PPfj3MsAAAAAAAAAAAAAAAAAAAAAAAAAAAAAAAAAAAAAAAAAAAAAAAAAAAAAAAAAAAAAAAAAAAAAAAAAAAAAAAAAAAAAAAAAAAAAAAAAAAAAAAAAAAAAAAAAAAAAAAAAAAAAAAAAAAAAAAAAAAAAAAAAAAAAAAAAAAAAAAAAAAAAAAAAAAAAAAAAAAAAAAAAAAAAAAAAAAAAAAAAAAAAAAAAAAAAAAAAAAAAAAAAAAAAAAAAAAAAAAAAAAAAAAAAAAAAAAAAAAAAAAAAAAAAAAAAAAAAAAAAAAAAAAAAAAAAAAAAAAAAAAAAAAAAAAAAAAAAAAAAAAAAAAAAAAAAAAAAAAAAAAAAAAAAAAAAAAAAAAAAAAAAAAAAAAAAAAY/cWq0tC0HUNVuKVWrRsqE7icKSzJxim3j9CMQ976RTjS+Uzr0W1QVZulJxtp1seXGpJLEW8rv7rOMrOY1/Taes6FqWl1pyp0r22qW05x7xU4uLa+3k1ZeH9JxvqdXUKk6Go/JpX0PKS82dBRUZR5+DMYQTXPbjD5Av7XfehXEKU1Xq06dSlcVYyqUpJYoVfKqr71PCx654yWGs76jY6tptOna3UrWpUr0bqi7OpK4jKFJVI9CXdYay8P70ywfhbRl10p6xdK1UbyFGnClGMqSuKyrN9Xq4zSaftwZyW17+vdaZd32uTubuy85qcraMYzc6fR9FNJY7/AGtgULrxJ23bSh13F5Km6VvWdWFlWlCMK76aUnJRxhvj7+PcuqW+dGrW/mUXeTqqdanK2VrU86DpY8xyhjKSzHl9+pJZbSMEvDJLTZ2a1ip0StbG06vk6yo2tXzIPv3beH9hf2mxZ2Wt3Gr2mqzhfVri4qyboJwcKygpU2s+jpwknnuvVMDJ2+89IupzjaVKtdRo29xGVOGVVhWfTTlD/i5TT9sc4K2k7r0nVtXq6bZXEp3MKbqrNNqNSCk4txl2eJLH7e3Jj7DYWlWFztytbSrRei20rWmur++g8P8AtPfEo9S9m2VtpbVe3W6VPUJ17Km5q3oujGLpxlLOJTXM8dln9OQK094aRD5c51qipWlR0alTobi6imoOC9XLqaSXrnjKLejvvQ7iz+U21W5rRj1+bCnbzlOioT6JOccZWJcfby1lLJjNY8ObbVLu9u53sqF3Xkpxq0KMYvrjWjVpymu1Rx6VFNr6OUXdPZ13S1SlqNDXrijdzpOhdeXb01CtTzlKMfzGucNZfL7gVKG8qF3e0qFOFW1/7Uqac3cW85KtKEZN9MovEfo5zL0XbL4XPiFt+1tKt1Xr3MaEKHyqE1a1JKtS6lHrp4T6llrPsmm+GmRlsvN6qn5Rl8nWqS1NUXRT+KUZRlDqz2fU+fuMfdeG9K50OlplTU6vlW1nKwtZ+UnKnSlKDfVz8TxCKzwBte39esteo3NSwdZO2rO3rU69GVKcJpJ4cZJPlSi19jMoa7pmnUNrrXtT1DUIOhd1/ltapUgqcaKVOMHzl8Ygv2lqvEfZz7bk0t/9dExWZ4hE2iOW2A1X5xNofWPTPx0ffnC2j9YtN/HRb126Rvr22kGr/ODtH6xab+Mh84O0vrDpv4yHrt0j2V7bQDW4772tKPUte09r385EHv8A2mu+4dNX/WQ9d+j2V7bODV/nB2j9YtN/GR8fiHtBd9xaZ+Oh679J317bSDVfnE2f9Y9M/HR8fiNs5d9yaZ+OiNlujfXttYNS+crZifO5tL/HQXiRsx9ty6X+Ohst0bo7baDVPnG2d9ZNL/HQ+cXZ31k0z8dDZbo317bWDVfnE2f9Y9M/HQ+cTZ/1j0z8dE+u3Rvr22oGq/OHtD6x6Z+Oj784e0PrHpn46Hrt0b69tpBq3zhbR+sWm/jofOFtH6xab+Mh67dG+vbaQat84W0frFpv4yA9dujfXttIAKLAAAAAAAAAAAAADU/Fnnw03N/kKv7pxFSWEjt7xX/3a7l/yNX904igeh4fEuHy+YV4IuIIoU+5cRaSb9uTvicOHmcQqwhysme0PTbOtBVatylVi/7pxX6O5hKEHKUXFZTWf2GfsLeztdJhf3Mqk6rbUYJ4WS26Jj4jbMT9WmrVOqs4xaUV6R7GJqZy+SvXr+dUlJcZ9Cg+e7LQzmfqjJFGpwvcrySyUZ45wRKYlbz+4pS7FaZQmZWbVW1WPxonBYPkuWirBZM4j61/xOKyVCK7omu5eIwynlKKJLGCKbyvYl1Za44LQiUuGmiaXHBGKzjBLEslkRKSXJ9S5HOeeSfK9Ah8/QD73eMAnCMu9gAfPPeAAAAAAAAAAAAAGqeK/wDu13L/AJGr+6cQw9Dt/wAVuPDbcme3yGr+6cQxp9afxKHPDydnjX2xLl8jT3SuKa4Ng2fcUbTWqFe7tqdzQjlSp1OIy4fGTWZVnShJYaqR7rHp7ov9M16dpCNOfS4Pupx6k3/E019SmrSdO3E/JZaOjalovn7D1VT06vdX2ofkqgrd0OmlRjLEYvD9ffn9h5Tea7WqVp0HS6bdS4prOY4M1qetVrvToSVxTjb0VmMIPpw/tXv3MVXv4fJI1rCjR+WzmnUdRcYX/wCXBz+PSdGsUrOIjj/fjq1Zpb7aMzKMUmlKEk4vlNCTx6nyu5Vr+Ve2hGnQlBZgkvpY5eEUatzCDmp8Sj3WD0660YzLy76Ft3/MJTlgpSlkoq7jKo4v4X6ezQnLuWjUi0ZhWdOaTiXyTyUZ5JTbKM5cFLSvWHzvIrU+xQpfE2XEewqtZJd2Tj37kF3JR7l2cxhPnHBNZxwQXD5JpkwqnBexNJvGCKeFwTjlN4LISSz3yffQ+PlEk8IlEpRj9oPik/RADvQAHzz3gAAAAAAAAAAAABqnixheGu5c5x8gq9v/AGnDtdRdvF0pzUEuU+UdveL7x4Xbof8A6fV/dOEKFzOK+FuKi8te5rS0RGJUtGfrN0K6kk019HGU8p/cijONOqulKhOX3YbX8THwu4038UeFyn7k4XLqdc4Jv0WUbb4mGcUmJVqtONPLoTq05xWXGSeUfK9CsumUvjUn9JcplNVa1aPTUTyuMvl4yV6FaNGSjVnKcf8Ahgu/2FMZWmdvH1XtXGnR6ZSlDC/MeOS3vq8bjCcXnvlyzwRnQuqj8yVGoorvHpfCKdWDSj1Ra6llMibTjBEfcypScsxk+fbPKJ+e6Uo/TlBrtL/4KUY9Tk4yx08/FwQk02lPKa7NdiK3mv2E2pFoxK/8xSinF5TRRnLuUratK3wklJZ4ZcVbidfhUouX/hjydtdSLxlw205pbGPj5bPLZcrgt7enUhKXXCUe3dYLlYNacfVLcpeuSS9yK+lyTXc0ZSnnJKJBfaTjz2LQpPKrD7iZTWV68EvTuShNNo+pkFJP1JTfRTnPjhdn6iZxGZWiJmcQkmBbvzqEZpJNrt7AiLZjMFqzWcS7G8XLu5sPDvWLmxuK1tc040+irRm4TjmrBPDXK4bOaKW79ytc7h1j9dq/zAHkaXD1tTlcQ3buRr/EGr/rtT+YqR3ZuP8A5/q/65U/mANoYpx3XuLP/f2rfrlT+Je2e6NflUSlrmqv77up/EAIVb3c+vRb6db1Rfdd1P4lhU3VuFdte1b9cqfxAJFJ7s3F/wA/1f8AXKn8xTlu3cf1g1f9dqfzAEJUnu7cmf8AEOsfrtX+Ypz3fuXH+IdY/Xav8wBEphvW2tW1HVfBfxCnql/d3s6dtJQlcVpVHFeW+F1N4Oabb6C+9gHNb9Oiv5hdUksrhdypNJSnhL6TAN6MrqkeKXHsy7u4pUaKSSWABJCzjUnJVOqcn97+4t7GUpU59TbwuMvtyAVlpHCV1zToN93EtZ/3a+8AznlaOFFN+/qbLYpR0CrUisVOr6S7/wCoB0+L+pc3lfmGOo1J1FLrnKWO2XnBXXZAHZHDksn+c/uJx7AF4ZyqRJAF4UnlL85FR9wARylFcspXPM0n2x2AOfyfw9DwP6p2raqRSbx7AA59H8uryv6P/9k="
      }
    },
    "total-blocking-time": {
      "id": "total-blocking-time",
      "title": "Total Blocking Time",
      "description": "Sum of all time periods between FCP and Time to Interactive, when task length exceeded 50ms, expressed in milliseconds. [Learn more about the Total Blocking Time metric](https://web.dev/lighthouse-total-blocking-time/).",
      "score": 0.2,
      "scoreDisplayMode": "numeric",
      "numericValue": 1220.691999999999,
      "numericUnit": "millisecond",
      "displayValue": "1,220 ms"
    },
    "max-potential-fid": {
      "id": "max-potential-fid",
      "title": "Max Potential First Input Delay",
      "description": "The maximum potential First Input Delay that your users could experience is the duration of the longest task. [Learn more about the Maximum Potential First Input Delay metric](https://web.dev/lighthouse-max-potential-fid/).",
      "score": 0,
      "scoreDisplayMode": "numeric",
      "numericValue": 1174.877,
      "numericUnit": "millisecond",
      "displayValue": "1,170 ms"
    },
    "cumulative-layout-shift": {
      "id": "cumulative-layout-shift",
      "title": "Cumulative Layout Shift",
      "description": "Cumulative Layout Shift measures the movement of visible elements within the viewport. [Learn more about the Cumulative Layout Shift metric](https://web.dev/cls/).",
      "score": 0.8,
      "scoreDisplayMode": "numeric",
      "numericValue": 0.13570762803819444,
      "numericUnit": "unitless",
      "displayValue": "0.136",
      "details": {
        "type": "debugdata",
        "items": [
          {
            "cumulativeLayoutShiftMainFrame": 0.13570762803819444,
            "totalCumulativeLayoutShift": 0.13570762803819444
          }
        ]
      }
    },
    "errors-in-console": {
      "id": "errors-in-console",
      "title": "Browser errors were logged to the console",
      "description": "Errors logged to the console indicate unresolved problems. They can come from network request failures and other browser concerns. [Learn more about this errors in console diagnostic audit](https://web.dev/errors-in-console/)",
      "score": 0,
      "scoreDisplayMode": "binary",
      "details": {
        "type": "table",
        "headings": [
          {
            "key": "sourceLocation",
            "valueType": "source-location",
            "label": "Source"
          },
          {
            "key": "description",
            "valueType": "code",
            "label": "Description"
          }
        ],
        "items": [
          {
            "source": "exception",
            "description": "Error: A distinctive error\n    at http://localhost:10200/dobetterweb/dbw_tester.html:56:54",
            "sourceLocation": {
              "type": "source-location",
              "url": "http://localhost:10200/dobetterweb/dbw_tester.html",
              "urlProvider": "network",
              "line": 55,
              "column": 53
            }
          },
          {
            "source": "exception",
            "description": "Error: An ignored error\n    at http://localhost:10200/dobetterweb/dbw_tester.html:59:38",
            "sourceLocation": {
              "type": "source-location",
              "url": "http://localhost:10200/dobetterweb/dbw_tester.html",
              "urlProvider": "network",
              "line": 58,
              "column": 37
            }
          },
          {
            "source": "console.error",
            "description": "Error! Error!",
            "sourceLocation": {
              "type": "source-location",
              "url": "http://localhost:10200/dobetterweb/dbw_tester.html",
              "urlProvider": "network",
              "line": 483,
              "column": 10
            }
          },
          {
            "source": "network",
            "description": "Failed to load resource: the server responded with a status of 404 (Not Found)",
            "sourceLocation": {
              "type": "source-location",
              "url": "http://localhost:10200/dobetterweb/unknown404.css?delay=200",
              "urlProvider": "network",
              "line": 0,
              "column": 0
            }
          },
          {
            "source": "network",
            "description": "Failed to load resource: the server responded with a status of 404 (Not Found)",
            "sourceLocation": {
              "type": "source-location",
              "url": "http://localhost:10200/dobetterweb/fcp-delayer.js?delay=5000",
              "urlProvider": "network",
              "line": 0,
              "column": 0
            }
          },
          {
            "source": "network",
            "description": "Failed to load resource: the server responded with a status of 404 (Not Found)",
            "sourceLocation": {
              "type": "source-location",
              "url": "http://localhost:10200/favicon.ico",
              "urlProvider": "network",
              "line": 0,
              "column": 0
            }
          },
          {
            "source": "network",
            "description": "Failed to load resource: the server responded with a status of 404 (Not Found)",
            "sourceLocation": {
              "type": "source-location",
              "url": "http://localhost:10200/dobetterweb/unknown404.css?delay=200",
              "urlProvider": "network",
              "line": 0,
              "column": 0
            }
          }
        ]
      }
    },
    "server-response-time": {
      "id": "server-response-time",
      "title": "Initial server response time was short",
      "description": "Keep the server response time for the main document short because all other requests depend on it. [Learn more about the Time to First Byte metric](https://web.dev/time-to-first-byte/).",
      "score": 1,
      "scoreDisplayMode": "binary",
      "numericValue": 568.468,
      "numericUnit": "millisecond",
      "displayValue": "Root document took 570 ms",
      "details": {
        "type": "opportunity",
        "headings": [
          {
            "key": "url",
            "valueType": "url",
            "label": "URL"
          },
          {
            "key": "responseTime",
            "valueType": "timespanMs",
            "label": "Time Spent"
          }
        ],
        "items": [
          {
            "url": "http://localhost:10200/dobetterweb/dbw_tester.html",
            "responseTime": 568.468
          }
        ],
        "overallSavingsMs": 468.46799999999996
      }
    },
    "interactive": {
      "id": "interactive",
      "title": "Time to Interactive",
      "description": "Time to Interactive is the amount of time it takes for the page to become fully interactive. [Learn more about the Time to Interactive metric](https://web.dev/interactive/).",
      "score": 0.41,
      "scoreDisplayMode": "numeric",
      "numericValue": 8190.57,
      "numericUnit": "millisecond",
      "displayValue": "8.2 s"
    },
    "user-timings": {
      "id": "user-timings",
      "title": "User Timing marks and measures",
      "description": "Consider instrumenting your app with the User Timing API to measure your app's real-world performance during key user experiences. [Learn more about User Timing marks](https://web.dev/user-timings/).",
      "score": null,
      "scoreDisplayMode": "informative",
      "displayValue": "42 user timings",
      "details": {
        "type": "table",
        "headings": [
          {
            "key": "name",
            "valueType": "text",
            "label": "Name"
          },
          {
            "key": "timingType",
            "valueType": "text",
            "label": "Type"
          },
          {
            "key": "startTime",
            "valueType": "ms",
            "granularity": 0.01,
            "label": "Start Time"
          },
          {
            "key": "duration",
            "valueType": "ms",
            "granularity": 0.01,
            "label": "Duration"
          }
        ],
        "items": [
          {
            "name": "Zone",
            "startTime": 8054.63,
            "duration": 2.069,
            "timingType": "Measure"
          },
          {
            "name": "Zone:ZoneAwarePromise",
            "startTime": 8057.147,
            "duration": 1.552,
            "timingType": "Measure"
          },
          {
            "name": "Zone:toString",
            "startTime": 8059.542,
            "duration": 0.157,
            "timingType": "Measure"
          },
          {
            "name": "Zone:util",
            "startTime": 8060.208,
            "duration": 0.091,
            "timingType": "Measure"
          },
          {
            "name": "Zone:legacy",
            "startTime": 8060.338,
            "duration": 11.162,
            "timingType": "Measure"
          },
          {
            "name": "Zone:defineProperty",
            "startTime": 8060.997,
            "duration": 0.402,
            "timingType": "Measure"
          },
          {
            "name": "Zone:registerElement",
            "startTime": 8061.4,
            "duration": 0.1,
            "timingType": "Measure"
          },
          {
            "name": "Zone:EventTargetLegacy",
            "startTime": 8061.5,
            "duration": 10,
            "timingType": "Measure"
          },
          {
            "name": "Zone:queueMicrotask",
            "startTime": 8071.475,
            "duration": 0.424,
            "timingType": "Measure"
          },
          {
            "name": "Zone:timers",
            "startTime": 8071.969,
            "duration": 0.43,
            "timingType": "Measure"
          },
          {
            "name": "Zone:requestAnimationFrame",
            "startTime": 8072.434,
            "duration": 0.066,
            "timingType": "Measure"
          },
          {
            "name": "Zone:blocking",
            "startTime": 8073.063,
            "duration": 0.136,
            "timingType": "Measure"
          },
          {
            "name": "Zone:EventTarget",
            "startTime": 8073.151,
            "duration": 0.748,
            "timingType": "Measure"
          },
          {
            "name": "Zone:MutationObserver",
            "startTime": 8073.848,
            "duration": 0.751,
            "timingType": "Measure"
          },
          {
            "name": "Zone:IntersectionObserver",
            "startTime": 8074.664,
            "duration": 0.935,
            "timingType": "Measure"
          },
          {
            "name": "Zone:FileReader",
            "startTime": 8075.606,
            "duration": 0.793,
            "timingType": "Measure"
          },
          {
            "name": "Zone:on_property",
            "startTime": 8076.605,
            "duration": 58.494,
            "timingType": "Measure"
          },
          {
            "name": "Zone:customElements",
            "startTime": 8135.106,
            "duration": 0.793,
            "timingType": "Measure"
          },
          {
            "name": "Zone:XHR",
            "startTime": 8135.854,
            "duration": 0.845,
            "timingType": "Measure"
          },
          {
            "name": "Zone:geolocation",
            "startTime": 8136.733,
            "duration": 0.466,
            "timingType": "Measure"
          },
          {
            "name": "Zone:PromiseRejectionEvent",
            "startTime": 8137.223,
            "duration": 0.476,
            "timingType": "Measure"
          },
          {
            "name": "Zone",
            "startTime": 8055.211,
            "timingType": "Mark"
          },
          {
            "name": "Zone:ZoneAwarePromise",
            "startTime": 8057.154,
            "timingType": "Mark"
          },
          {
            "name": "Zone:toString",
            "startTime": 8059.549,
            "timingType": "Mark"
          },
          {
            "name": "Zone:util",
            "startTime": 8060.225,
            "timingType": "Mark"
          },
          {
            "name": "Zone:legacy",
            "startTime": 8060.345,
            "timingType": "Mark"
          },
          {
            "name": "Zone:defineProperty",
            "startTime": 8061.003,
            "timingType": "Mark"
          },
          {
            "name": "Zone:registerElement",
            "startTime": 8061.404,
            "timingType": "Mark"
          },
          {
            "name": "Zone:EventTargetLegacy",
            "startTime": 8061.503,
            "timingType": "Mark"
          },
          {
            "name": "Zone:queueMicrotask",
            "startTime": 8071.483,
            "timingType": "Mark"
          },
          {
            "name": "Zone:timers",
            "startTime": 8071.973,
            "timingType": "Mark"
          },
          {
            "name": "Zone:requestAnimationFrame",
            "startTime": 8072.438,
            "timingType": "Mark"
          },
          {
            "name": "Zone:blocking",
            "startTime": 8073.067,
            "timingType": "Mark"
          },
          {
            "name": "Zone:EventTarget",
            "startTime": 8073.154,
            "timingType": "Mark"
          },
          {
            "name": "Zone:MutationObserver",
            "startTime": 8073.853,
            "timingType": "Mark"
          },
          {
            "name": "Zone:IntersectionObserver",
            "startTime": 8075.071,
            "timingType": "Mark"
          },
          {
            "name": "Zone:FileReader",
            "startTime": 8075.611,
            "timingType": "Mark"
          },
          {
            "name": "Zone:on_property",
            "startTime": 8076.611,
            "timingType": "Mark"
          },
          {
            "name": "Zone:customElements",
            "startTime": 8135.114,
            "timingType": "Mark"
          },
          {
            "name": "Zone:XHR",
            "startTime": 8135.858,
            "timingType": "Mark"
          },
          {
            "name": "Zone:geolocation",
            "startTime": 8136.737,
            "timingType": "Mark"
          },
          {
            "name": "Zone:PromiseRejectionEvent",
            "startTime": 8137.227,
            "timingType": "Mark"
          }
        ]
      }
    },
    "critical-request-chains": {
      "id": "critical-request-chains",
      "title": "Avoid chaining critical requests",
      "description": "The Critical Request Chains below show you what resources are loaded with a high priority. Consider reducing the length of chains, reducing the download size of resources, or deferring the download of unnecessary resources to improve page load. [Learn how to avoid chaining critical requests](https://web.dev/critical-request-chains/).",
      "score": null,
      "scoreDisplayMode": "informative",
      "displayValue": "12 chains found",
      "details": {
        "type": "criticalrequestchain",
        "chains": {
          "6913DB840A4B952A23AAEB21C42F130A": {
            "request": {
              "url": "http://localhost:10200/dobetterweb/dbw_tester.html",
              "startTime": 8696702.394,
              "endTime": 8697360.242999999,
              "responseReceivedTime": 8697272.590000002,
              "transferSize": 17609
            },
            "children": {
              "31161.2": {
                "request": {
                  "url": "http://localhost:10200/dobetterweb/dbw_tester.css?delay=100",
                  "startTime": 8697304.738,
                  "endTime": 8697877.161,
                  "responseReceivedTime": 8697876.691,
                  "transferSize": 903
                }
              },
              "31161.3": {
                "request": {
                  "url": "http://localhost:10200/dobetterweb/unknown404.css?delay=200",
                  "startTime": 8697305.797,
                  "endTime": 8697887.146,
                  "responseReceivedTime": 8697885.266,
                  "transferSize": 209
                }
              },
              "31161.4": {
                "request": {
                  "url": "http://localhost:10200/dobetterweb/dbw_tester.css?delay=2200",
                  "startTime": 8697306.837,
                  "endTime": 8699513.723,
                  "responseReceivedTime": 8699513.451000001,
                  "transferSize": 903
                }
              },
              "31161.5": {
                "request": {
                  "url": "http://localhost:10200/dobetterweb/dbw_disabled.css?delay=200&isdisabled",
                  "startTime": 8697308.203,
                  "endTime": 8697893.143,
                  "responseReceivedTime": 8697892.82,
                  "transferSize": 1190
                }
              },
              "31161.6": {
                "request": {
                  "url": "http://localhost:10200/dobetterweb/dbw_tester.css?delay=3000&capped",
                  "startTime": 8697309.518,
                  "endTime": 8700316.333999999,
                  "responseReceivedTime": 8700316.068000002,
                  "transferSize": 903
                }
              },
              "31161.8": {
                "request": {
                  "url": "http://localhost:10200/dobetterweb/dbw_tester.css?delay=3000&async=true",
                  "startTime": 8697311.519000001,
                  "endTime": 8700880.996,
                  "responseReceivedTime": 8700880.510000002,
                  "transferSize": 903
                }
              },
              "31161.18": {
                "request": {
                  "url": "http://localhost:10200/dobetterweb/fcp-delayer.js?delay=5000",
                  "startTime": 8697361.52,
                  "endTime": 8703466.927,
                  "responseReceivedTime": 8703463.442,
                  "transferSize": 223
                }
              },
              "31161.25": {
                "request": {
                  "url": "http://localhost:10200/dobetterweb/third_party/aggressive-promise-polyfill.js",
                  "startTime": 8697366.467,
                  "endTime": 8702335.333,
                  "responseReceivedTime": 8701453.183,
                  "transferSize": 166550
                }
              },
              "31161.26": {
                "request": {
                  "url": "http://ajax.googleapis.com/ajax/libs/jquery/2.1.1/jquery.min.js",
                  "startTime": 8697366.91,
                  "endTime": 8703083.26,
                  "responseReceivedTime": 8702922.942,
                  "transferSize": 30346
                }
              },
              "31161.43": {
                "request": {
                  "url": "http://localhost:10200/dobetterweb/dbw_tester.css?scriptActivated&delay=200",
                  "startTime": 8703568.711,
                  "endTime": 8704393.508,
                  "responseReceivedTime": 8704393.047,
                  "transferSize": 903
                }
              },
              "31161.9": {
                "request": {
                  "url": "http://localhost:10200/dobetterweb/dbw_tester.js",
                  "startTime": 8697312.914,
                  "endTime": 8698456.98,
                  "responseReceivedTime": 8698456.458999999,
                  "transferSize": 1052
                }
              },
              "31161.10": {
                "request": {
                  "url": "http://localhost:10200/dobetterweb/empty_module.js?delay=500",
                  "startTime": 8697313.844,
                  "endTime": 8698465.845,
                  "responseReceivedTime": 8698465.576000001,
                  "transferSize": 221
                }
              }
            }
          }
        },
        "longestChain": {
          "duration": 7691.11400000006,
          "length": 2,
          "transferSize": 903
        }
      }
    },
    "redirects": {
      "id": "redirects",
      "title": "Avoid multiple page redirects",
      "description": "Redirects introduce additional delays before the page can be loaded. [Learn how to avoid page redirects](https://web.dev/redirects/).",
      "score": 1,
      "scoreDisplayMode": "numeric",
      "numericValue": 0,
      "numericUnit": "millisecond",
      "displayValue": "",
      "details": {
        "type": "opportunity",
        "headings": [],
        "items": [],
        "overallSavingsMs": 0
      }
    },
    "installable-manifest": {
      "id": "installable-manifest",
      "title": "Web app manifest or service worker do not meet the installability requirements",
      "description": "Service worker is the technology that enables your app to use many Progressive Web App features, such as offline, add to homescreen, and push notifications. With proper service worker and manifest implementations, browsers can proactively prompt users to add your app to their homescreen, which can lead to higher engagement. [Learn more about manifest installability requirements](https://web.dev/installable-manifest/).",
      "score": 0,
      "scoreDisplayMode": "binary",
      "numericValue": 1,
      "numericUnit": "element",
      "displayValue": "1 reason",
      "warnings": [],
      "details": {
        "type": "table",
        "headings": [
          {
            "key": "reason",
            "valueType": "text",
            "label": "Failure reason"
          }
        ],
        "items": [
          {
            "reason": "Page has no manifest <link> URL"
          }
        ],
        "debugData": {
          "type": "debugdata",
          "manifestUrl": null
        }
      }
    },
    "splash-screen": {
      "id": "splash-screen",
      "title": "Is not configured for a custom splash screen",
      "description": "A themed splash screen ensures a high-quality experience when users launch your app from their homescreens. [Learn more about splash screens](https://web.dev/splash-screen/).",
      "score": 0,
      "scoreDisplayMode": "binary",
      "explanation": "Failures: No manifest was fetched.",
      "details": {
        "type": "debugdata",
        "items": [
          {
            "failures": [
              "No manifest was fetched"
            ],
            "isParseFailure": true,
            "parseFailureReason": "No manifest was fetched"
          }
        ]
      }
    },
    "themed-omnibox": {
      "id": "themed-omnibox",
      "title": "Does not set a theme color for the address bar.",
      "description": "The browser address bar can be themed to match your site. [Learn more about theming the address bar](https://web.dev/themed-omnibox/).",
      "score": 0,
      "scoreDisplayMode": "binary",
      "explanation": "Failures: No manifest was fetched,\nNo `<meta name=\"theme-color\">` tag found.",
      "details": {
        "type": "debugdata",
        "items": [
          {
            "failures": [
              "No manifest was fetched",
              "No `<meta name=\"theme-color\">` tag found"
            ],
            "themeColor": null,
            "isParseFailure": true,
            "parseFailureReason": "No manifest was fetched"
          }
        ]
      }
    },
    "maskable-icon": {
      "id": "maskable-icon",
      "title": "Manifest doesn't have a maskable icon",
      "description": "A maskable icon ensures that the image fills the entire shape without being letterboxed when installing the app on a device. [Learn about maskable manifest icons](https://web.dev/maskable-icon-audit/).",
      "score": 0,
      "scoreDisplayMode": "binary",
      "explanation": "No manifest was fetched"
    },
    "content-width": {
      "id": "content-width",
      "title": "Content is sized correctly for the viewport",
      "description": "If the width of your app's content doesn't match the width of the viewport, your app might not be optimized for mobile screens. [Learn how to size content for the viewport](https://web.dev/content-width/).",
      "score": 1,
      "scoreDisplayMode": "binary"
    },
    "image-aspect-ratio": {
      "id": "image-aspect-ratio",
      "title": "Displays images with incorrect aspect ratio",
      "description": "Image display dimensions should match natural aspect ratio. [Learn more about image aspect ratio](https://web.dev/image-aspect-ratio/).",
      "score": 0,
      "scoreDisplayMode": "binary",
      "details": {
        "type": "table",
        "headings": [
          {
            "key": "node",
            "valueType": "node",
            "label": ""
          },
          {
            "key": "url",
            "valueType": "url",
            "label": "URL"
          },
          {
            "key": "displayedAspectRatio",
            "valueType": "text",
            "label": "Aspect Ratio (Displayed)"
          },
          {
            "key": "actualAspectRatio",
            "valueType": "text",
            "label": "Aspect Ratio (Actual)"
          }
        ],
        "items": [
          {
            "url": "http://localhost:10200/dobetterweb/lighthouse-480x318.jpg?iar1",
            "node": {
              "type": "node",
              "lhId": "page-0-IMG",
              "path": "3,HTML,1,BODY,14,IMG",
              "selector": "body > img",
              "boundingRect": {
                "top": 639,
                "bottom": 654,
                "left": 8,
                "right": 128,
                "width": 120,
                "height": 15
              },
              "snippet": "<img src=\"lighthouse-480x318.jpg?iar1\" width=\"120\" height=\"15\">",
              "nodeLabel": "body > img"
            },
            "displayedAspectRatio": "120 x 15\n        (8.00)",
            "actualAspectRatio": "480 x 318\n        (1.51)",
            "doRatiosMatch": false
          }
        ]
      }
    },
    "image-size-responsive": {
      "id": "image-size-responsive",
      "title": "Serves images with low resolution",
      "description": "Image natural dimensions should be proportional to the display size and the pixel ratio to maximize image clarity. [Learn how to provide responsive images](https://web.dev/serve-responsive-images/).",
      "score": 0,
      "scoreDisplayMode": "binary",
      "details": {
        "type": "table",
        "headings": [
          {
            "key": "node",
            "valueType": "node",
            "label": ""
          },
          {
            "key": "url",
            "valueType": "url",
            "label": "URL"
          },
          {
            "key": "displayedSize",
            "valueType": "text",
            "label": "Displayed size"
          },
          {
            "key": "actualSize",
            "valueType": "text",
            "label": "Actual size"
          },
          {
            "key": "expectedSize",
            "valueType": "text",
            "label": "Expected size"
          }
        ],
        "items": [
          {
            "url": "http://localhost:10200/dobetterweb/lighthouse-480x318.jpg?isr1",
            "node": {
              "type": "node",
              "lhId": "page-2-IMG",
              "path": "3,HTML,1,BODY,19,IMG",
              "selector": "body > img",
              "boundingRect": {
                "top": 574,
                "bottom": 814,
                "left": 252,
                "right": 612,
                "width": 360,
                "height": 240
              },
              "snippet": "<img src=\"lighthouse-480x318.jpg?isr1\" width=\"360\" height=\"240\" style=\"position: absolute;\">",
              "nodeLabel": "body > img"
            },
            "displayedSize": "360 x 240",
            "actualSize": "480 x 318",
            "actualPixels": 152640,
            "expectedSize": "720 x 480",
            "expectedPixels": 345600
          }
        ]
      }
    },
    "preload-fonts": {
      "id": "preload-fonts",
      "title": "Fonts with `font-display: optional` are preloaded",
      "description": "Preload `optional` fonts so first-time visitors may use them. [Learn more about preloading fonts](https://web.dev/preload-optional-fonts/)",
      "score": null,
      "scoreDisplayMode": "notApplicable"
    },
    "deprecations": {
      "id": "deprecations",
      "title": "Uses deprecated APIs",
      "description": "Deprecated APIs will eventually be removed from the browser. [Learn more about deprecated APIs](https://web.dev/deprecations/).",
      "score": 0,
      "scoreDisplayMode": "binary",
      "displayValue": "2 warnings found",
      "details": {
        "type": "table",
        "headings": [
          {
            "key": "value",
            "valueType": "text",
            "label": "Deprecation / Warning"
          },
          {
            "key": "source",
            "valueType": "source-location",
            "label": "Source"
          }
        ],
        "items": [
          {
            "value": "'window.webkitStorageInfo' is deprecated. Please use 'navigator.webkitTemporaryStorage' or 'navigator.webkitPersistentStorage' instead.",
            "source": {
              "type": "source-location",
              "url": "http://localhost:10200/dobetterweb/dbw_tester.js",
              "urlProvider": "network",
              "line": 13,
              "column": 9
            }
          },
          {
            "value": "Synchronous XMLHttpRequest on the main thread is deprecated because of its detrimental effects to the end user's experience. For more help, check https://xhr.spec.whatwg.org/.",
            "source": {
              "type": "source-location",
              "url": "http://localhost:10200/dobetterweb/dbw_tester.html",
              "urlProvider": "network",
              "line": 369,
              "column": 6
            }
          }
        ]
      }
    },
    "mainthread-work-breakdown": {
      "id": "mainthread-work-breakdown",
      "title": "Minimize main-thread work",
      "description": "Consider reducing the time spent parsing, compiling and executing JS. You may find delivering smaller JS payloads helps with this. [Learn how to minimize main-thread work](https://web.dev/mainthread-work-breakdown/)",
      "score": 0.86,
      "scoreDisplayMode": "numeric",
      "numericValue": 2240.732999999998,
      "numericUnit": "millisecond",
      "displayValue": "2.2 s",
      "details": {
        "type": "table",
        "headings": [
          {
            "key": "groupLabel",
            "valueType": "text",
            "label": "Category"
          },
          {
            "key": "duration",
            "valueType": "ms",
            "granularity": 1,
            "label": "Time Spent"
          }
        ],
        "items": [
          {
            "group": "scriptEvaluation",
            "groupLabel": "Script Evaluation",
            "duration": 1342.527000000001
          },
          {
            "group": "paintCompositeRender",
            "groupLabel": "Rendering",
            "duration": 326.90699999999873
          },
          {
            "group": "other",
            "groupLabel": "Other",
            "duration": 322.9019999999984
          },
          {
            "group": "styleLayout",
            "groupLabel": "Style & Layout",
            "duration": 200.58300000000006
          },
          {
            "group": "parseHTML",
            "groupLabel": "Parse HTML & CSS",
            "duration": 30.95499999999999
          },
          {
            "group": "scriptParseCompile",
            "groupLabel": "Script Parsing & Compilation",
            "duration": 16.858999999999998
          }
        ]
      }
    },
    "bootup-time": {
      "id": "bootup-time",
      "title": "Reduce JavaScript execution time",
      "description": "Consider reducing the time spent parsing, compiling, and executing JS. You may find delivering smaller JS payloads helps with this. [Learn how to reduce Javascript execution time](https://web.dev/bootup-time/).",
      "score": 0.89,
      "scoreDisplayMode": "numeric",
      "numericValue": 1324.3129999999999,
      "numericUnit": "millisecond",
      "displayValue": "1.3 s",
      "details": {
        "type": "table",
        "headings": [
          {
            "key": "url",
            "valueType": "url",
            "label": "URL"
          },
          {
            "key": "total",
            "granularity": 1,
            "valueType": "ms",
            "label": "Total CPU Time"
          },
          {
            "key": "scripting",
            "granularity": 1,
            "valueType": "ms",
            "label": "Script Evaluation"
          },
          {
            "key": "scriptParseCompile",
            "granularity": 1,
            "valueType": "ms",
            "label": "Script Parse"
          }
        ],
        "items": [
          {
            "url": "http://localhost:10200/dobetterweb/dbw_tester.html",
            "total": 1946.3899999999985,
            "scripting": 1195.539,
            "scriptParseCompile": 6.451
          },
          {
            "url": "Unattributable",
            "total": 147.18400000000034,
            "scripting": 21.971,
            "scriptParseCompile": 0.6569999999999999
          },
          {
            "url": "http://localhost:10200/dobetterweb/third_party/aggressive-promise-polyfill.js",
            "total": 99.789,
            "scripting": 93.775,
            "scriptParseCompile": 5.92
          }
        ],
        "summary": {
          "wastedMs": 1324.3129999999999
        }
      }
    },
    "uses-rel-preload": {
      "id": "uses-rel-preload",
      "title": "Preload key requests",
      "description": "Consider using `<link rel=preload>` to prioritize fetching resources that are currently requested later in page load. [Learn how to preload key requests](https://web.dev/uses-rel-preload/).",
      "score": null,
      "scoreDisplayMode": "notApplicable",
      "details": {
        "type": "opportunity",
        "headings": [],
        "items": [],
        "overallSavingsMs": 0
      }
    },
    "uses-rel-preconnect": {
      "id": "uses-rel-preconnect",
      "title": "Preconnect to required origins",
      "description": "Consider adding `preconnect` or `dns-prefetch` resource hints to establish early connections to important third-party origins. [Learn how to preconnect to required origins](https://web.dev/uses-rel-preconnect/).",
      "score": 1,
      "scoreDisplayMode": "numeric",
      "numericValue": 0,
      "numericUnit": "millisecond",
      "displayValue": "",
      "warnings": [],
      "details": {
        "type": "opportunity",
        "headings": [],
        "items": [],
        "overallSavingsMs": 0
      }
    },
    "font-display": {
      "id": "font-display",
      "title": "All text remains visible during webfont loads",
      "description": "Leverage the `font-display` CSS feature to ensure text is user-visible while webfonts are loading. [Learn more about `font-display`](https://web.dev/font-display/).",
      "score": 1,
      "scoreDisplayMode": "binary",
      "warnings": [],
      "details": {
        "type": "table",
        "headings": [],
        "items": []
      }
    },
    "diagnostics": {
      "id": "diagnostics",
      "title": "Diagnostics",
      "description": "Collection of useful page vitals.",
      "score": null,
      "scoreDisplayMode": "informative",
      "details": {
        "type": "debugdata",
        "items": [
          {
            "numRequests": 26,
            "numScripts": 5,
            "numStylesheets": 9,
            "numFonts": 0,
            "numTasks": 918,
            "numTasksOver10ms": 7,
            "numTasksOver25ms": 4,
            "numTasksOver50ms": 2,
            "numTasksOver100ms": 2,
            "numTasksOver500ms": 1,
            "rtt": 0.20899999999999996,
            "throughput": 1514636.1150482374,
            "maxRtt": 12.662,
            "maxServerLatency": 579.2030000000001,
            "totalByteWeight": 1324308,
            "totalTaskTime": 2240.733000000005,
            "mainDocumentTransferSize": 17609
          }
        ]
      }
    },
    "network-requests": {
      "id": "network-requests",
      "title": "Network Requests",
      "description": "Lists the network requests that were made during page load.",
      "score": null,
      "scoreDisplayMode": "informative",
      "details": {
        "type": "table",
        "headings": [
          {
            "key": "url",
            "valueType": "url",
            "label": "URL"
          },
          {
            "key": "protocol",
            "valueType": "text",
            "label": "Protocol"
          },
          {
<<<<<<< HEAD
            "key": "networkEndTime",
            "itemType": "ms",
            "granularity": 1,
            "text": "Network End Time"
          },
          {
            "key": "networkRequestTime",
            "itemType": "ms",
            "granularity": 1,
            "text": "Network Request Time"
          },
          {
            "key": "rendererEndTime",
            "itemType": "ms",
            "granularity": 1,
            "text": "Renderer End Time"
          },
          {
            "key": "rendererStartTime",
            "itemType": "ms",
            "granularity": 1,
            "text": "Renderer Start Time"
=======
            "key": "startTime",
            "valueType": "ms",
            "granularity": 1,
            "label": "Start Time"
>>>>>>> f2b2c882
          },
          {
            "key": "endTime",
            "valueType": "ms",
            "granularity": 1,
            "label": "End Time"
          },
          {
            "key": "transferSize",
            "valueType": "bytes",
            "displayUnit": "kb",
            "granularity": 1,
            "label": "Transfer Size"
          },
          {
            "key": "resourceSize",
            "valueType": "bytes",
            "displayUnit": "kb",
            "granularity": 1,
            "label": "Resource Size"
          },
          {
            "key": "statusCode",
            "valueType": "text",
            "label": "Status Code"
          },
          {
            "key": "mimeType",
            "valueType": "text",
            "label": "MIME Type"
          },
          {
            "key": "resourceType",
            "valueType": "text",
            "label": "Resource Type"
          }
        ],
        "items": [
          {
            "url": "http://localhost:10200/dobetterweb/dbw_tester.html",
            "protocol": "http/1.1",
            "rendererEndTime": 657.8489999994636,
            "networkEndTime": 657.8489999994636,
            "networkRequestTime": 1.0220000017434359,
            "rendererStartTime": 0,
            "finished": true,
            "transferSize": 17609,
            "resourceSize": 17393,
            "statusCode": 200,
            "mimeType": "text/html",
            "resourceType": "Document",
            "priority": "VeryHigh",
            "experimentalFromMainFrame": true
          },
          {
            "url": "http://localhost:10200/dobetterweb/dbw_tester.css?delay=100",
            "protocol": "http/1.1",
            "rendererEndTime": 1174.7670000009239,
            "networkEndTime": 1174.7670000009239,
            "networkRequestTime": 603.5050000008196,
            "rendererStartTime": 602.3440000005066,
            "finished": true,
            "transferSize": 903,
            "resourceSize": 689,
            "statusCode": 200,
            "mimeType": "text/css",
            "resourceType": "Stylesheet",
            "priority": "VeryHigh",
            "experimentalFromMainFrame": true
          },
          {
            "url": "http://localhost:10200/dobetterweb/unknown404.css?delay=200",
            "protocol": "http/1.1",
            "rendererEndTime": 1184.7520000003278,
            "networkEndTime": 1184.7520000003278,
            "networkRequestTime": 604.5170000009239,
            "rendererStartTime": 603.4030000008643,
            "finished": true,
            "transferSize": 209,
            "resourceSize": 0,
            "statusCode": 404,
            "mimeType": "text/css",
            "resourceType": "Stylesheet",
            "priority": "VeryHigh",
            "experimentalFromMainFrame": true
          },
          {
            "url": "http://localhost:10200/dobetterweb/dbw_tester.css?delay=2200",
            "protocol": "http/1.1",
            "rendererEndTime": 2811.3289999999106,
            "networkEndTime": 2811.3289999999106,
            "networkRequestTime": 605.3250000011176,
            "rendererStartTime": 604.4429999999702,
            "finished": true,
            "transferSize": 903,
            "resourceSize": 689,
            "statusCode": 200,
            "mimeType": "text/css",
            "resourceType": "Stylesheet",
            "priority": "VeryHigh",
            "experimentalFromMainFrame": true
          },
          {
            "url": "http://localhost:10200/dobetterweb/dbw_disabled.css?delay=200&isdisabled",
            "protocol": "http/1.1",
            "rendererEndTime": 1190.748999999836,
            "networkEndTime": 1190.748999999836,
            "networkRequestTime": 606.7750000003725,
            "rendererStartTime": 605.8090000003576,
            "finished": true,
            "transferSize": 1190,
            "resourceSize": 976,
            "statusCode": 200,
            "mimeType": "text/css",
            "resourceType": "Stylesheet",
            "priority": "VeryHigh",
            "experimentalFromMainFrame": true
          },
          {
            "url": "http://localhost:10200/dobetterweb/dbw_tester.css?delay=3000&capped",
            "protocol": "http/1.1",
            "rendererEndTime": 3613.9399999994785,
            "networkEndTime": 3613.9399999994785,
            "networkRequestTime": 607.7380000017583,
            "rendererStartTime": 607.1239999998361,
            "finished": true,
            "transferSize": 903,
            "resourceSize": 689,
            "statusCode": 200,
            "mimeType": "text/css",
            "resourceType": "Stylesheet",
            "priority": "VeryHigh",
            "experimentalFromMainFrame": true
          },
          {
            "url": "http://localhost:10200/dobetterweb/dbw_tester.css?delay=2000&async=true",
            "protocol": "http/1.1",
            "rendererEndTime": 2660.3600000012666,
            "networkEndTime": 2660.3600000012666,
            "networkRequestTime": 609.1710000000894,
            "rendererStartTime": 608.2609999999404,
            "finished": true,
            "transferSize": 903,
            "resourceSize": 689,
            "statusCode": 200,
            "mimeType": "text/css",
            "resourceType": "Stylesheet",
            "priority": "VeryHigh",
            "isLinkPreload": true,
            "experimentalFromMainFrame": true
          },
          {
            "url": "http://localhost:10200/dobetterweb/dbw_tester.css?delay=3000&async=true",
            "protocol": "http/1.1",
            "rendererEndTime": 4178.601999999955,
            "networkEndTime": 4178.601999999955,
            "networkRequestTime": 609.8880000021309,
            "rendererStartTime": 609.1250000018626,
            "finished": true,
            "transferSize": 903,
            "resourceSize": 689,
            "statusCode": 200,
            "mimeType": "text/css",
            "resourceType": "Stylesheet",
            "priority": "VeryHigh",
            "experimentalFromMainFrame": true
          },
          {
            "url": "http://localhost:10200/dobetterweb/dbw_tester.js",
            "protocol": "http/1.1",
            "rendererEndTime": 1754.586000001058,
            "networkEndTime": 1754.586000001058,
            "networkRequestTime": 611.1189999990165,
            "rendererStartTime": 610.5200000014156,
            "finished": true,
            "transferSize": 1052,
            "resourceSize": 824,
            "statusCode": 200,
            "mimeType": "application/javascript",
            "resourceType": "Script",
            "priority": "High",
            "experimentalFromMainFrame": true
          },
          {
            "url": "http://localhost:10200/dobetterweb/empty_module.js?delay=500",
            "protocol": "http/1.1",
            "rendererEndTime": 1763.4510000012815,
            "networkEndTime": 1763.4510000012815,
            "networkRequestTime": 612.7220000009984,
            "rendererStartTime": 611.4500000011176,
            "finished": true,
            "transferSize": 221,
            "resourceSize": 0,
            "statusCode": 200,
            "mimeType": "application/javascript",
            "resourceType": "Script",
            "priority": "High",
            "experimentalFromMainFrame": true
          },
          {
            "url": "http://localhost:10200/dobetterweb/empty.css",
            "protocol": "http/1.1",
            "rendererEndTime": 8652.995000001043,
            "networkEndTime": 8652.995000001043,
            "networkRequestTime": 8073.07300000079,
            "rendererStartTime": 620.672000002116,
            "finished": true,
            "transferSize": 207,
            "resourceSize": 0,
            "statusCode": 200,
            "mimeType": "text/css",
            "resourceType": "Stylesheet",
            "priority": "VeryLow",
            "experimentalFromMainFrame": true
          },
          {
            "url": "http://localhost:10200/dobetterweb/fcp-delayer.js?delay=5000",
            "protocol": "http/1.1",
            "rendererEndTime": 6764.532999999821,
            "networkEndTime": 6764.532999999821,
            "networkRequestTime": 660.0280000008643,
            "rendererStartTime": 659.1260000001639,
            "finished": true,
            "transferSize": 223,
            "resourceSize": 0,
            "statusCode": 404,
            "mimeType": "application/javascript",
            "resourceType": "Script",
            "priority": "High",
            "experimentalFromMainFrame": true
          },
          {
            "url": "http://localhost:10200/dobetterweb/lighthouse-480x318.jpg?iar1",
            "protocol": "http/1.1",
            "rendererEndTime": 7078.718000000343,
            "networkEndTime": 7078.718000000343,
            "networkRequestTime": 6385.375,
            "rendererStartTime": 660.9970000013709,
            "finished": true,
            "transferSize": 24822,
            "resourceSize": 24620,
            "statusCode": 200,
            "mimeType": "image/jpeg",
            "resourceType": "Image",
            "priority": "Low",
            "experimentalFromMainFrame": true
          },
          {
            "url": "http://localhost:10200/dobetterweb/lighthouse-480x318.jpg?isr1",
            "protocol": "http/1.1",
            "rendererEndTime": 8072.9550000000745,
            "networkEndTime": 8072.9550000000745,
            "networkRequestTime": 6764.208000000566,
            "rendererStartTime": 661.8369999993593,
            "finished": true,
            "transferSize": 24822,
            "resourceSize": 24620,
            "statusCode": 200,
            "mimeType": "image/jpeg",
            "resourceType": "Image",
            "priority": "High",
            "experimentalFromMainFrame": true
          },
          {
            "url": "http://localhost:10200/dobetterweb/lighthouse-480x318.jpg?isr2",
            "protocol": "http/1.1",
            "rendererEndTime": 8080.632999999449,
            "networkEndTime": 8080.632999999449,
            "networkRequestTime": 6766.048000000417,
            "rendererStartTime": 661.945000000298,
            "finished": true,
            "transferSize": 24822,
            "resourceSize": 24620,
            "statusCode": 200,
            "mimeType": "image/jpeg",
            "resourceType": "Image",
            "priority": "High",
            "experimentalFromMainFrame": true
          },
          {
            "url": "http://localhost:10200/dobetterweb/lighthouse-480x318.jpg?isr3",
            "protocol": "http/1.1",
            "rendererEndTime": 8088.225999999791,
            "networkEndTime": 8088.225999999791,
            "networkRequestTime": 6766.428999999538,
            "rendererStartTime": 662.6960000004619,
            "finished": true,
            "transferSize": 24822,
            "resourceSize": 24620,
            "statusCode": 200,
            "mimeType": "image/jpeg",
            "resourceType": "Image",
            "priority": "High",
            "experimentalFromMainFrame": true
          },
          {
            "url": "http://localhost:10200/dobetterweb/lighthouse-480x318.jpg",
            "protocol": "http/1.1",
            "rendererEndTime": 8096.195000000298,
            "networkEndTime": 8096.195000000298,
            "networkRequestTime": 6766.955000001937,
            "rendererStartTime": 662.9379999991506,
            "finished": true,
            "transferSize": 24822,
            "resourceSize": 24620,
            "statusCode": 200,
            "mimeType": "image/jpeg",
            "resourceType": "Image",
            "priority": "High",
            "experimentalFromMainFrame": true
          },
          {
            "url": "http://localhost:10200/dobetterweb/lighthouse-rotating.gif",
            "protocol": "http/1.1",
            "rendererEndTime": 13063.79600000009,
            "networkEndTime": 13063.79600000009,
            "networkRequestTime": 6767.415000000969,
            "rendererStartTime": 663.3130000010133,
            "finished": true,
            "transferSize": 934487,
            "resourceSize": 934285,
            "statusCode": 200,
            "mimeType": "image/gif",
            "resourceType": "Image",
            "priority": "Low",
            "experimentalFromMainFrame": true
          },
          {
            "url": "http://localhost:10200/dobetterweb/third_party/aggressive-promise-polyfill.js",
            "protocol": "http/1.1",
            "rendererEndTime": 5632.939000001177,
            "networkEndTime": 5632.939000001177,
            "networkRequestTime": 4181.699000000954,
            "rendererStartTime": 664.0730000007898,
            "finished": true,
            "transferSize": 166550,
            "resourceSize": 166320,
            "statusCode": 200,
            "mimeType": "application/javascript",
            "resourceType": "Script",
            "priority": "Medium",
            "experimentalFromMainFrame": true
          },
          {
            "url": "http://ajax.googleapis.com/ajax/libs/jquery/2.1.1/jquery.min.js",
            "protocol": "http/1.1",
            "rendererEndTime": 6380.866000000387,
            "networkEndTime": 6380.866000000387,
            "networkRequestTime": 5635.895999999717,
            "rendererStartTime": 664.51600000076,
            "finished": true,
            "transferSize": 30346,
            "resourceSize": 84245,
            "statusCode": 200,
            "mimeType": "text/javascript",
            "resourceType": "Script",
            "priority": "Medium",
            "experimentalFromMainFrame": true
          },
          {
            "url": "http://localhost:10200/dobetterweb/lighthouse-480x318.jpg?iar2",
            "protocol": "http/1.1",
            "rendererEndTime": 8851.022000001743,
            "networkEndTime": 8851.022000001743,
            "networkRequestTime": 8009.196000002325,
            "rendererStartTime": 6841.868000000715,
            "finished": true,
            "transferSize": 24822,
            "resourceSize": 24620,
            "statusCode": 200,
            "mimeType": "image/jpeg",
            "resourceType": "Image",
            "priority": "High",
            "experimentalFromMainFrame": true
          },
          {
            "url": "http://localhost:10200/dobetterweb/dbw_tester.css?scriptActivated&delay=200",
            "protocol": "http/1.1",
            "rendererEndTime": 7691.11400000006,
            "networkEndTime": 7691.11400000006,
            "networkRequestTime": 6867.3460000008345,
            "rendererStartTime": 6866.316999999806,
            "finished": true,
            "transferSize": 903,
            "resourceSize": 689,
            "statusCode": 200,
            "mimeType": "text/css",
            "resourceType": "Stylesheet",
            "priority": "VeryHigh",
            "experimentalFromMainFrame": true
          },
          {
            "url": "http://localhost:10200/dobetterweb/dbw_tester.html",
            "protocol": "http/1.1",
            "rendererEndTime": 8011.22500000149,
            "networkEndTime": 8011.22500000149,
            "networkRequestTime": 6870.570000002161,
            "rendererStartTime": 6868.923000000417,
            "finished": true,
            "transferSize": 17609,
            "resourceSize": 17393,
            "statusCode": 200,
            "mimeType": "text/html",
            "resourceType": "XHR",
            "priority": "VeryHigh",
            "experimentalFromMainFrame": true
          },
          {
            "url": "blob:http://localhost:10200/3f2bc9df-684b-4541-837c-1590152ef65d",
            "protocol": "blob",
            "rendererEndTime": 8216.004000000656,
            "networkEndTime": 8216.004000000656,
            "networkRequestTime": 8017.373000001535,
            "rendererStartTime": 8017.373000001535,
            "finished": true,
            "transferSize": 0,
            "resourceSize": 4,
            "statusCode": 200,
            "mimeType": "text/plain",
            "resourceType": "Image",
            "priority": "Low",
            "experimentalFromMainFrame": true
          },
          {
            "url": "filesystem:http://localhost:10200/temporary/empty-0.43448333410631723.png",
            "protocol": "filesystem",
            "rendererEndTime": 8341.66800000146,
            "networkEndTime": 8341.66800000146,
            "networkRequestTime": 8339.742000000551,
            "rendererStartTime": 8339.742000000551,
            "finished": true,
            "transferSize": 0,
            "resourceSize": 0,
            "statusCode": 200,
            "mimeType": "text/html",
            "resourceType": "Image",
            "priority": "Low",
            "experimentalFromMainFrame": true
          },
          {
            "url": "http://localhost:10200/favicon.ico",
            "protocol": "http/1.1",
            "rendererEndTime": 13675.213000001386,
            "networkEndTime": 13675.213000001386,
            "networkRequestTime": 13106.621999999508,
            "rendererStartTime": 13105.274000000209,
            "finished": true,
            "transferSize": 255,
            "resourceSize": 34,
            "statusCode": 404,
            "mimeType": "image/vnd.microsoft.icon",
            "resourceType": "Other",
            "priority": "High",
            "experimentalFromMainFrame": true
          }
        ],
        "debugData": {
          "type": "debugdata",
          "networkStartTimeTs": 8696702394
        }
      }
    },
    "network-rtt": {
      "id": "network-rtt",
      "title": "Network Round Trip Times",
      "description": "Network round trip times (RTT) have a large impact on performance. If the RTT to an origin is high, it's an indication that servers closer to the user could improve performance. [Learn more about the Round Trip Time](https://hpbn.co/primer-on-latency-and-bandwidth/).",
      "score": null,
      "scoreDisplayMode": "informative",
      "numericValue": 12.662,
      "numericUnit": "millisecond",
      "displayValue": "10 ms",
      "details": {
        "type": "table",
        "headings": [
          {
            "key": "origin",
            "valueType": "text",
            "label": "URL"
          },
          {
            "key": "rtt",
            "valueType": "ms",
            "granularity": 1,
            "label": "Time Spent"
          }
        ],
        "items": [
          {
            "origin": "http://ajax.googleapis.com",
            "rtt": 12.662
          },
          {
            "origin": "http://localhost:10200",
            "rtt": 0.20899999999999996
          }
        ]
      }
    },
    "network-server-latency": {
      "id": "network-server-latency",
      "title": "Server Backend Latencies",
      "description": "Server latencies can impact web performance. If the server latency of an origin is high, it's an indication the server is overloaded or has poor backend performance. [Learn more about server response time](https://hpbn.co/primer-on-web-performance/#analyzing-the-resource-waterfall).",
      "score": null,
      "scoreDisplayMode": "informative",
      "numericValue": 579.2030000000001,
      "numericUnit": "millisecond",
      "displayValue": "580 ms",
      "details": {
        "type": "table",
        "headings": [
          {
            "key": "origin",
            "valueType": "text",
            "label": "URL"
          },
          {
            "key": "serverResponseTime",
            "valueType": "ms",
            "granularity": 1,
            "label": "Time Spent"
          }
        ],
        "items": [
          {
            "origin": "http://localhost:10200",
            "serverResponseTime": 579.2030000000001
          },
          {
            "origin": "http://ajax.googleapis.com",
            "serverResponseTime": 556.128
          }
        ]
      }
    },
    "main-thread-tasks": {
      "id": "main-thread-tasks",
      "title": "Tasks",
      "description": "Lists the toplevel main thread tasks that executed during page load.",
      "score": null,
      "scoreDisplayMode": "informative",
      "details": {
        "type": "table",
        "headings": [
          {
            "key": "startTime",
            "valueType": "ms",
            "granularity": 1,
            "label": "Start Time"
          },
          {
            "key": "duration",
            "valueType": "ms",
            "granularity": 1,
            "label": "End Time"
          }
        ],
        "items": [
          {
            "duration": 18.205,
            "startTime": 575.062
          },
          {
            "duration": 13.115,
            "startTime": 602.155
          },
          {
            "duration": 7.754,
            "startTime": 615.526
          },
          {
            "duration": 6.866,
            "startTime": 660.22
          },
          {
            "duration": 8.315,
            "startTime": 2815.244
          },
          {
            "duration": 49.24,
            "startTime": 6766.565
          },
          {
            "duration": 28.923,
            "startTime": 6815.813
          },
          {
            "duration": 1174.877,
            "startTime": 6845.795
          },
          {
            "duration": 6.514,
            "startTime": 8020.686
          },
          {
            "duration": 145.815,
            "startTime": 8044.755
          },
          {
            "duration": 8.377,
            "startTime": 8190.593
          },
          {
            "duration": 8.436,
            "startTime": 8208.682
          },
          {
            "duration": 5.248,
            "startTime": 8528.41
          },
          {
            "duration": 5.931,
            "startTime": 8777.716
          },
          {
            "duration": 11.936,
            "startTime": 18935.552
          },
          {
            "duration": 5.837,
            "startTime": 24355.835
          }
        ]
      }
    },
    "metrics": {
      "id": "metrics",
      "title": "Metrics",
      "description": "Collects all available metrics.",
      "score": null,
      "scoreDisplayMode": "informative",
      "numericValue": 8191,
      "numericUnit": "millisecond",
      "details": {
        "type": "debugdata",
        "items": [
          {
            "firstContentfulPaint": 6844,
            "firstContentfulPaintTs": 8703544772,
            "firstContentfulPaintAllFrames": 6844,
            "firstContentfulPaintAllFramesTs": 8703544772,
            "firstMeaningfulPaint": 6844,
            "firstMeaningfulPaintTs": 8703544773,
            "largestContentfulPaint": 6844,
            "largestContentfulPaintTs": 8703544773,
            "largestContentfulPaintAllFrames": 6844,
            "largestContentfulPaintAllFramesTs": 8703544773,
            "interactive": 8191,
            "interactiveTs": 8704891392,
            "speedIndex": 8114,
            "speedIndexTs": 8704814822,
            "totalBlockingTime": 1221,
            "maxPotentialFID": 1175,
            "cumulativeLayoutShift": 0.13570762803819444,
            "cumulativeLayoutShiftMainFrame": 0.13570762803819444,
            "totalCumulativeLayoutShift": 0.13570762803819444,
            "observedTimeOrigin": 0,
            "observedTimeOriginTs": 8696700822,
            "observedNavigationStart": 0,
            "observedNavigationStartTs": 8696700822,
            "observedFirstPaint": 6844,
            "observedFirstPaintTs": 8703544771,
            "observedFirstContentfulPaint": 6844,
            "observedFirstContentfulPaintTs": 8703544772,
            "observedFirstContentfulPaintAllFrames": 6844,
            "observedFirstContentfulPaintAllFramesTs": 8703544772,
            "observedFirstMeaningfulPaint": 6844,
            "observedFirstMeaningfulPaintTs": 8703544773,
            "observedLargestContentfulPaint": 6844,
            "observedLargestContentfulPaintTs": 8703544773,
            "observedLargestContentfulPaintAllFrames": 6844,
            "observedLargestContentfulPaintAllFramesTs": 8703544773,
            "observedTraceEnd": 24522,
            "observedTraceEndTs": 8721222937,
            "observedLoad": 13070,
            "observedLoadTs": 8709771058,
            "observedDomContentLoaded": 8186,
            "observedDomContentLoadedTs": 8704886496,
            "observedCumulativeLayoutShift": 0.13570762803819444,
            "observedCumulativeLayoutShiftMainFrame": 0.13570762803819444,
            "observedTotalCumulativeLayoutShift": 0.13570762803819444,
            "observedFirstVisualChange": 8058,
            "observedFirstVisualChangeTs": 8704758822,
            "observedLastVisualChange": 8893,
            "observedLastVisualChangeTs": 8705593822,
            "observedSpeedIndex": 8114,
            "observedSpeedIndexTs": 8704814938
          },
          {
            "lcpInvalidated": false
          }
        ]
      }
    },
    "performance-budget": {
      "id": "performance-budget",
      "title": "Performance budget",
      "description": "Keep the quantity and size of network requests under the targets set by the provided performance budget. [Learn more about performance budgets](https://developers.google.com/web/tools/lighthouse/audits/budgets).",
      "score": null,
      "scoreDisplayMode": "informative",
      "details": {
        "type": "table",
        "headings": [
          {
            "key": "label",
            "valueType": "text",
            "label": "Resource Type"
          },
          {
            "key": "requestCount",
            "valueType": "numeric",
            "label": "Requests"
          },
          {
            "key": "transferSize",
            "valueType": "bytes",
            "label": "Transfer Size"
          },
          {
            "key": "countOverBudget",
            "valueType": "text",
            "label": ""
          },
          {
            "key": "sizeOverBudget",
            "valueType": "bytes",
            "label": "Over Budget"
          }
        ],
        "items": [
          {
            "resourceType": "total",
            "label": "Total",
            "requestCount": 23,
            "transferSize": 1324053,
            "countOverBudget": "13 requests",
            "sizeOverBudget": 1221653
          },
          {
            "resourceType": "image",
            "label": "Image",
            "requestCount": 7,
            "transferSize": 1083419,
            "countOverBudget": "5 requests",
            "sizeOverBudget": 1052699
          },
          {
            "resourceType": "script",
            "label": "Script",
            "requestCount": 5,
            "transferSize": 198392,
            "countOverBudget": "3 requests",
            "sizeOverBudget": 167672
          },
          {
            "resourceType": "other",
            "label": "Other",
            "requestCount": 1,
            "transferSize": 17609,
            "sizeOverBudget": 12489
          },
          {
            "resourceType": "third-party",
            "label": "Third-party",
            "requestCount": 1,
            "transferSize": 30346,
            "sizeOverBudget": 4746
          },
          {
            "resourceType": "document",
            "label": "Document",
            "requestCount": 1,
            "transferSize": 17609,
            "sizeOverBudget": 2249
          },
          {
            "resourceType": "stylesheet",
            "label": "Stylesheet",
            "requestCount": 9,
            "transferSize": 7024,
            "countOverBudget": "7 requests",
            "sizeOverBudget": 1904
          },
          {
            "resourceType": "media",
            "label": "Media",
            "requestCount": 0,
            "transferSize": 0
          },
          {
            "resourceType": "font",
            "label": "Font",
            "requestCount": 0,
            "transferSize": 0
          }
        ]
      }
    },
    "timing-budget": {
      "id": "timing-budget",
      "title": "Timing budget",
      "description": "Set a timing budget to help you keep an eye on the performance of your site. Performant sites load fast and respond to user input events quickly. [Learn more about performance budgets](https://developers.google.com/web/tools/lighthouse/audits/budgets).",
      "score": null,
      "scoreDisplayMode": "informative",
      "details": {
        "type": "table",
        "headings": [
          {
            "key": "label",
            "valueType": "text",
            "label": "Metric"
          },
          {
            "key": "measurement",
            "valueType": "ms",
            "label": "Measurement"
          },
          {
            "key": "overBudget",
            "valueType": "ms",
            "label": "Over Budget"
          }
        ],
        "items": [
          {
            "metric": "interactive",
            "label": "Time to Interactive",
            "measurement": 8191,
            "overBudget": 5291
          },
          {
            "metric": "first-meaningful-paint",
            "label": "First Meaningful Paint",
            "measurement": 6844,
            "overBudget": 4844
          },
          {
            "metric": "first-contentful-paint",
            "label": "First Contentful Paint",
            "measurement": 6844,
            "overBudget": 3844
          },
          {
            "metric": "max-potential-fid",
            "label": "Max Potential First Input Delay",
            "measurement": 1175,
            "overBudget": 1075
          }
        ]
      }
    },
    "resource-summary": {
      "id": "resource-summary",
      "title": "Keep request counts low and transfer sizes small",
      "description": "To set budgets for the quantity and size of page resources, add a budget.json file. [Learn more about performance budgets](https://web.dev/use-lighthouse-for-performance-budgets/).",
      "score": null,
      "scoreDisplayMode": "informative",
      "displayValue": "23 requests • 1,293 KiB",
      "details": {
        "type": "table",
        "headings": [
          {
            "key": "label",
            "valueType": "text",
            "label": "Resource Type"
          },
          {
            "key": "requestCount",
            "valueType": "numeric",
            "label": "Requests"
          },
          {
            "key": "transferSize",
            "valueType": "bytes",
            "label": "Transfer Size"
          }
        ],
        "items": [
          {
            "resourceType": "total",
            "label": "Total",
            "requestCount": 23,
            "transferSize": 1324053
          },
          {
            "resourceType": "image",
            "label": "Image",
            "requestCount": 7,
            "transferSize": 1083419
          },
          {
            "resourceType": "script",
            "label": "Script",
            "requestCount": 5,
            "transferSize": 198392
          },
          {
            "resourceType": "document",
            "label": "Document",
            "requestCount": 1,
            "transferSize": 17609
          },
          {
            "resourceType": "other",
            "label": "Other",
            "requestCount": 1,
            "transferSize": 17609
          },
          {
            "resourceType": "stylesheet",
            "label": "Stylesheet",
            "requestCount": 9,
            "transferSize": 7024
          },
          {
            "resourceType": "media",
            "label": "Media",
            "requestCount": 0,
            "transferSize": 0
          },
          {
            "resourceType": "font",
            "label": "Font",
            "requestCount": 0,
            "transferSize": 0
          },
          {
            "resourceType": "third-party",
            "label": "Third-party",
            "requestCount": 1,
            "transferSize": 30346
          }
        ]
      }
    },
    "third-party-summary": {
      "id": "third-party-summary",
      "title": "Minimize third-party usage",
      "description": "Third-party code can significantly impact load performance. Limit the number of redundant third-party providers and try to load third-party code after your page has primarily finished loading. [Learn how to minimize third-party impact](https://developers.google.com/web/fundamentals/performance/optimizing-content-efficiency/loading-third-party-javascript/).",
      "score": 1,
      "scoreDisplayMode": "binary",
      "displayValue": "Third-party code blocked the main thread for 0 ms",
      "details": {
        "type": "table",
        "headings": [
          {
            "key": "entity",
            "valueType": "link",
            "label": "Third-Party",
            "subItemsHeading": {
              "key": "url",
              "valueType": "url"
            }
          },
          {
            "key": "transferSize",
            "granularity": 1,
            "valueType": "bytes",
            "label": "Transfer Size",
            "subItemsHeading": {
              "key": "transferSize"
            }
          },
          {
            "key": "blockingTime",
            "granularity": 1,
            "valueType": "ms",
            "label": "Main-Thread Blocking Time",
            "subItemsHeading": {
              "key": "blockingTime"
            }
          }
        ],
        "items": [
          {
            "mainThreadTime": 35.64800000000001,
            "blockingTime": 0,
            "transferSize": 30346,
            "entity": {
              "type": "link",
              "text": "Google CDN",
              "url": "https://developers.google.com/speed/libraries/"
            },
            "subItems": {
              "type": "subitems",
              "items": [
                {
                  "url": "http://ajax.googleapis.com/ajax/libs/jquery/2.1.1/jquery.min.js",
                  "mainThreadTime": 35.64800000000001,
                  "blockingTime": 0,
                  "transferSize": 30346
                }
              ]
            }
          }
        ],
        "summary": {
          "wastedBytes": 30346,
          "wastedMs": 0
        }
      }
    },
    "third-party-facades": {
      "id": "third-party-facades",
      "title": "Lazy load third-party resources with facades",
      "description": "Some third-party embeds can be lazy loaded. Consider replacing them with a facade until they are required. [Learn how to defer third-parties with a facade](https://web.dev/third-party-facades/).",
      "score": null,
      "scoreDisplayMode": "notApplicable"
    },
    "largest-contentful-paint-element": {
      "id": "largest-contentful-paint-element",
      "title": "Largest Contentful Paint element",
      "description": "This is the largest contentful element painted within the viewport. [Learn more about the Largest Contentful Paint element](https://web.dev/lighthouse-largest-contentful-paint/)",
      "score": null,
      "scoreDisplayMode": "informative",
      "displayValue": "1 element found",
      "details": {
        "type": "table",
        "headings": [
          {
            "key": "node",
            "valueType": "node",
            "label": "Element"
          }
        ],
        "items": [
          {
            "node": {
              "type": "node",
              "lhId": "page-13-H2",
              "path": "3,HTML,1,BODY,9,DIV,0,H2",
              "selector": "body > div > h2",
              "boundingRect": {
                "top": 336,
                "bottom": 364,
                "left": 8,
                "right": 352,
                "width": 344,
                "height": 28
              },
              "snippet": "<h2>",
              "nodeLabel": "Do better web tester page"
            }
          }
        ]
      }
    },
    "lcp-lazy-loaded": {
      "id": "lcp-lazy-loaded",
      "title": "Largest Contentful Paint image was not lazily loaded",
      "description": "Above-the-fold images that are lazily loaded render later in the page lifecycle, which can delay the largest contentful paint. [Learn more about optimal lazy loading](https://web.dev/lcp-lazy-loading/).",
      "score": null,
      "scoreDisplayMode": "notApplicable"
    },
    "layout-shift-elements": {
      "id": "layout-shift-elements",
      "title": "Avoid large layout shifts",
      "description": "These DOM elements contribute most to the CLS of the page. [Learn how to improve CLS](https://web.dev/optimize-cls/)",
      "score": null,
      "scoreDisplayMode": "informative",
      "displayValue": "5 elements found",
      "details": {
        "type": "table",
        "headings": [
          {
            "key": "node",
            "valueType": "node",
            "label": "Element"
          },
          {
            "key": "score",
            "valueType": "numeric",
            "granularity": 0.001,
            "label": "CLS Contribution"
          }
        ],
        "items": [
          {
            "node": {
              "type": "node",
              "lhId": "page-14-DIV",
              "path": "3,HTML,1,BODY,9,DIV",
              "selector": "body > div",
              "boundingRect": {
                "top": 336,
                "bottom": 556,
                "left": 8,
                "right": 352,
                "width": 344,
                "height": 220
              },
              "snippet": "<div>",
              "nodeLabel": "Do better web tester page\nHi there! "
            },
            "score": 0.05423896965635325
          },
          {
            "node": {
              "type": "node",
              "lhId": "page-11-OBJECT",
              "path": "3,HTML,1,BODY,4,OBJECT",
              "selector": "body > object#5934a",
              "boundingRect": {
                "top": 8,
                "bottom": 158,
                "left": 8,
                "right": 308,
                "width": 300,
                "height": 150
              },
              "snippet": "<object id=\"5934a\">",
              "nodeLabel": "body > object#5934a"
            },
            "score": 0.035101374537739476
          },
          {
            "node": {
              "type": "node",
              "lhId": "page-12-OBJECT",
              "path": "3,HTML,1,BODY,5,OBJECT",
              "selector": "body > object#5934b",
              "boundingRect": {
                "top": 162,
                "bottom": 312,
                "left": 8,
                "right": 308,
                "width": 300,
                "height": 150
              },
              "snippet": "<object id=\"5934b\">",
              "nodeLabel": "body > object#5934b"
            },
            "score": 0.035101374537739476
          },
          {
            "node": {
              "type": "node",
              "lhId": "page-15-SECTION",
              "path": "3,HTML,1,BODY,10,SECTION",
              "selector": "body > section#touchmove-section",
              "boundingRect": {
                "top": 556,
                "bottom": 574,
                "left": 8,
                "right": 352,
                "width": 344,
                "height": 18
              },
              "snippet": "<section id=\"touchmove-section\">",
              "nodeLabel": "touchmove section"
            },
            "score": 0.007194545238726159
          },
          {
            "node": {
              "type": "node",
              "lhId": "page-1-IMG",
              "path": "3,HTML,1,BODY,17,IMG",
              "selector": "body > img",
              "boundingRect": {
                "top": 574,
                "bottom": 654,
                "left": 132,
                "right": 252,
                "width": 120,
                "height": 80
              },
              "snippet": "<img loading=\"lazy\" src=\"lighthouse-480x318.jpg?iar2\" width=\"120\" height=\"80\">",
              "nodeLabel": "body > img"
            },
            "score": 0.004071364067636093
          }
        ]
      }
    },
    "long-tasks": {
      "id": "long-tasks",
      "title": "Avoid long main-thread tasks",
      "description": "Lists the longest tasks on the main thread, useful for identifying worst contributors to input delay. [Learn how to avoid long main-thread tasks](https://web.dev/long-tasks-devtools/)",
      "score": null,
      "scoreDisplayMode": "informative",
      "displayValue": "2 long tasks found",
      "details": {
        "type": "table",
        "headings": [
          {
            "key": "url",
            "valueType": "url",
            "label": "URL"
          },
          {
            "key": "startTime",
            "valueType": "ms",
            "granularity": 1,
            "label": "Start Time"
          },
          {
            "key": "duration",
            "valueType": "ms",
            "granularity": 1,
            "label": "Duration"
          }
        ],
        "items": [
          {
            "url": "http://localhost:10200/dobetterweb/dbw_tester.html",
            "duration": 1174.877,
            "startTime": 6845.795
          },
          {
            "url": "http://localhost:10200/dobetterweb/third_party/aggressive-promise-polyfill.js",
            "duration": 145.815,
            "startTime": 8044.755
          }
        ]
      }
    },
    "no-unload-listeners": {
      "id": "no-unload-listeners",
      "title": "Registers an `unload` listener",
      "description": "The `unload` event does not fire reliably and listening for it can prevent browser optimizations like the Back-Forward Cache. Use `pagehide` or `visibilitychange` events instead. [Learn more about unload event listeners](https://web.dev/bfcache/#never-use-the-unload-event)",
      "score": 0,
      "scoreDisplayMode": "binary",
      "details": {
        "type": "table",
        "headings": [
          {
            "key": "source",
            "valueType": "source-location",
            "label": "Source"
          }
        ],
        "items": [
          {
            "source": {
              "type": "source-location",
              "url": "http://localhost:10200/dobetterweb/dbw_tester.html",
              "urlProvider": "network",
              "line": 395,
              "column": 36
            }
          }
        ]
      }
    },
    "non-composited-animations": {
      "id": "non-composited-animations",
      "title": "Avoid non-composited animations",
      "description": "Animations which are not composited can be janky and increase CLS. [Learn how to avoid non-composited animations](https://web.dev/non-composited-animations)",
      "score": null,
      "scoreDisplayMode": "informative",
      "displayValue": "1 animated element found",
      "details": {
        "type": "table",
        "headings": [
          {
            "key": "node",
            "valueType": "node",
            "subItemsHeading": {
              "key": "failureReason",
              "valueType": "text"
            },
            "label": "Element"
          },
          {
            "key": null,
            "valueType": "text",
            "subItemsHeading": {
              "key": "animation",
              "valueType": "text"
            },
            "label": "Name"
          }
        ],
        "items": [
          {
            "node": {
              "type": "node",
              "lhId": "page-16-DIV",
              "path": "3,HTML,1,BODY,77,DIV",
              "selector": "body > div#animated-boi",
              "boundingRect": {
                "top": 1317,
                "bottom": 1337,
                "left": 8,
                "right": 352,
                "width": 344,
                "height": 20
              },
              "snippet": "<div id=\"animated-boi\">",
              "nodeLabel": "hi"
            },
            "subItems": {
              "type": "subitems",
              "items": [
                {
                  "failureReason": "Unsupported CSS Properties: margin-left, height",
                  "animation": "badanim"
                }
              ]
            }
          }
        ]
      }
    },
    "unsized-images": {
      "id": "unsized-images",
      "title": "Image elements do not have explicit `width` and `height`",
      "description": "Set an explicit width and height on image elements to reduce layout shifts and improve CLS. [Learn how to set image dimensions](https://web.dev/optimize-cls/#images-without-dimensions)",
      "score": 0,
      "scoreDisplayMode": "binary",
      "details": {
        "type": "table",
        "headings": [
          {
            "key": "node",
            "valueType": "node",
            "label": ""
          },
          {
            "key": "url",
            "valueType": "url",
            "label": "URL"
          }
        ],
        "items": [
          {
            "url": "blob:http://localhost:10200/3f2bc9df-684b-4541-837c-1590152ef65d",
            "node": {
              "type": "node",
              "lhId": "page-7-IMG",
              "path": "3,HTML,1,BODY,66,IMG",
              "selector": "body > img",
              "boundingRect": {
                "top": 1295,
                "bottom": 1311,
                "left": 322,
                "right": 338,
                "width": 16,
                "height": 16
              },
              "snippet": "<img src=\"blob:http://localhost:10200/3f2bc9df-684b-4541-837c-1590152ef65d\">",
              "nodeLabel": "body > img"
            }
          },
          {
            "url": "filesystem:http://localhost:10200/temporary/empty-0.43448333410631723.png",
            "node": {
              "type": "node",
              "lhId": "page-8-IMG",
              "path": "3,HTML,1,BODY,78,IMG",
              "selector": "body > img",
              "boundingRect": {
                "top": 1337,
                "bottom": 1353,
                "left": 8,
                "right": 24,
                "width": 16,
                "height": 16
              },
              "snippet": "<img src=\"filesystem:http://localhost:10200/temporary/empty-0.43448333410631723.png\">",
              "nodeLabel": "body > img"
            }
          }
        ]
      }
    },
    "valid-source-maps": {
      "id": "valid-source-maps",
      "title": "Page has valid source maps",
      "description": "Source maps translate minified code to the original source code. This helps developers debug in production. In addition, Lighthouse is able to provide further insights. Consider deploying source maps to take advantage of these benefits. [Learn more about source maps](https://developers.google.com/web/tools/chrome-devtools/javascript/source-maps).",
      "score": 1,
      "scoreDisplayMode": "binary",
      "details": {
        "type": "table",
        "headings": [],
        "items": []
      }
    },
    "preload-lcp-image": {
      "id": "preload-lcp-image",
      "title": "Preload Largest Contentful Paint image",
      "description": "If the LCP element is dynamically added to the page, you should preload the image in order to improve LCP. [Learn more about preloading LCP elements](https://web.dev/optimize-lcp/#preload-important-resources).",
      "score": null,
      "scoreDisplayMode": "notApplicable"
    },
    "csp-xss": {
      "id": "csp-xss",
      "title": "Ensure CSP is effective against XSS attacks",
      "description": "A strong Content Security Policy (CSP) significantly reduces the risk of cross-site scripting (XSS) attacks. [Learn how to use a CSP to prevent XSS](https://web.dev/csp-xss/)",
      "score": null,
      "scoreDisplayMode": "informative",
      "details": {
        "type": "table",
        "headings": [
          {
            "key": "description",
            "valueType": "text",
            "subItemsHeading": {
              "key": "description"
            },
            "label": "Description"
          },
          {
            "key": "directive",
            "valueType": "code",
            "subItemsHeading": {
              "key": "directive"
            },
            "label": "Directive"
          },
          {
            "key": "severity",
            "valueType": "text",
            "subItemsHeading": {
              "key": "severity"
            },
            "label": "Severity"
          }
        ],
        "items": [
          {
            "severity": "High",
            "description": "No CSP found in enforcement mode"
          }
        ]
      }
    },
    "full-page-screenshot": {
      "id": "full-page-screenshot",
      "title": "Full-page screenshot",
      "description": "A full-height screenshot of the final rendered page",
      "score": null,
      "scoreDisplayMode": "informative",
      "details": {
        "type": "full-page-screenshot",
        "screenshot": {
          "data": "data:image/jpeg;base64,/9j/4AAQSkZJRgABAQAAAQABAAD/2wBDABsSFBcUERsXFhceHBsgKEIrKCUlKFE6PTBCYFVlZF9VXVtqeJmBanGQc1tdhbWGkJ6jq62rZ4C8ybqmx5moq6T/2wBDARweHigjKE4rK06kbl1upKSkpKSkpKSkpKSkpKSkpKSkpKSkpKSkpKSkpKSkpKSkpKSkpKSkpKSkpKSkpKSkpKT/wAARCAVVAWgDASIAAhEBAxEB/8QAGwABAAIDAQEAAAAAAAAAAAAAAAMEAQIFBgf/xABLEAACAgECAgYFCAgDCAEEAwEAAQIDEQQSITEFExRBUdEVIlNhkyMyUlRxgZGiBkJVgpKhscE0RHIkM0NissLh8HM1o9LxNmN0g//EABkBAQEBAQEBAAAAAAAAAAAAAAABAgMEBf/EAC8RAQEAAgEDBAAEBQQDAAAAAAABAhESAyExE0FR8ARhcdEiIzIzUgUUQsGBkeH/2gAMAwEAAhEDEQA/APQgAAAAAAAAAAAAAAAAAAAAAAAAAAAAAAAAAAAAAAAAAAAAAAAAAAAAAAAAAAAAAAAAAAAAAAAAAAAAAAAAAAAAAAAAAAAAAAAAAAAAAAAAAAAAAAAAAAAAAAAAAAAAAAAAAAAAAAAAAAAAAAAAAAAAAAAAAAAAAAAAAAAAAAAAAAAAAAAAAAAAAAAAAAAAAAAAAAAAAAAAAAAAAAAAAAAAAAAAAAAAAAAAAAAAAAAAAAAAAAAAAAAAAAAAAAAAAAAAAAAAAAAAAAAAAAAAAAAAAAAAAAAAAAAAAAAAAAAAAAAAAAAAAAAAAAAAAAAAAAAAAAAAAAAAAAAAAAAAAAAAAAAAAAAAAAAAAAAAAAAAAAAAAAAAAAAAAAAAAAAAAAAAAAAAAAAAAAAAAAAAAAAAAAAAAAAAAAAAAAAAAAAAAAAAAAAAAAAAAAAAAAAAAAAAAAAAAAAAAAAAAAAAAAAAAAAAAAAAAAAAAAAAAAAAAAAAAAAAAAAAAAAAAAAAAAAAAAAAAAAAAAAAAAAAAAAAAAAAAAAAAAAAAAAAAAAAAAAAAAAAAAAAAAAAAAAAAAAAAAAAAAAAAAAAAAAAAAAAAAAAAAAAAAAAAAAAAAAAAAAAAAAAAAAAAAAAAAAAAAAAAAAAAAAAAAAAAAAAAAAAAAAAAAAAAAAAAAAAAAAAAAAAAAAAAAAAAAAAAAAAAAAAAAAAAAAAAAAAAAAAAAAAAAAAAAAAAAAAAAAAAAAAAAAAAAAAAAAAAAAAAAAAAAAAAAAAAAAAAAAAAAAAAAAAAAAAAAAAAAAAAAAAAAAAAAAAAAAAAAAAAAAAAAAAAAAAAAAAAAAAAAAAAAAAAAAAAAAAAAAAAAAAAAAAAAAAAAAAAAAAAAAAAAAAAAAAAAAAAAAAAAAAAAAAAAAAAAAAAAAAAAAAAAAAAAAAAAAAAAAAAAAAAAAAAAAAAAAAAAAAAAAAAAAAAAAAAAAAAAAAAAAAAAAAAAAAAAAAAAAAAAAAAAAAAAAAAAAAAAAAAAAAAAAAAAAAAAAAAAAAAAAAAAAAAAAAAAAAAAAAAAAAAAAAAAAAAAAAAAAAAAAAAAAAAAAAAAAAAAAAAAAAAAAAAAAAAAAAAAAAAAAAAAAAAAAAAAAAAAAAAAAAAAAAAAAAAAAAAAAAAAAAAAAAAAAAAAAAAAAAAAAAAAAAAAAAAAAAAAAAAAAAAAAAAAAAAAAAAAAAAAAAAAAAAAAAAAAAAAAAAAAAAAAAAAAAAAAAAAAAAAAAAAAAAAAAAAAAAAAAAAAAAAAHOl0zpY6ns7jd12cbOreTonmr/wD+YQ+1f9IHbo6Q019zpjNxtXOucXGX4MtHm/0rj1V+k1Fb22ceK58MNf1LvpK7UdI16KhxrexTsm1lp4zhL70B1yprukKNAoyv3qMuCajlZK/RPSM9XZfp71FXUSabjwUlnGSt+lv+Ap/+X+zA7cZKUVJcmsoycG3pHWdHXaRah1WUXRWVGLTjy/HmiTUdLyfSF2mruqohTFvfZ+vLw5gdic41wlOclGMVlt8khKyEK3ZKSjBLLk3wSPL9K9IW67oam5SUFKzZZXFc2lnn4e4n/SHtNfRdCnqFKMpJSUYbc8MrvfgB6JNNJrkzJx9d0hd0dpdPW51zuueFNx2xjHhxaz7xR0pZZqdTpI3VWOFe+u6KynwWU0n7wOwDz2j6S6Y12mlZp66JOE8PPBv/AN/ud61WOqSrajZjg2spMDcHnaemdXPQ6uyydcL6JRWxw58cY5+Ja6P1+p1lelasr3TcnatnKK+/3r8QOwU9V0lp9JfCm7epWfNajwZyn07ZZDU3V201xqaVdU+di7+/+hD03qO1S6MvrSTnxSfc8oD04OMukdVpemIaLVuuyFqTjKEduM/+UX+k5WQ6P1E6bOrnGtyUsZ5LIFiFkLE3CSlhuLw+TXcbHnuhdRPR9CW6qyalXFvENvHdld+f7G1XTdkVpbLbabFfJqyuHOvjw7/6gd81nZCDipyUdz2xy+b8Dielr7tXqqIXVUWVycaq5w+fj355kHSL1UuntFXK5JuMZRTjlQbynwzx5AekBx9V0pOvpGGh66qrbHNt01wzjOEmyF9M6izom3Uw6tW0TUZcMxkm+DXHgB3gcfQarpXUz0106qezWR9bD4r3lvpfUXaTQWaihxUoYeJLKazj+4F0HnrOlOka+jqNe3S4Sltdai89/HOfcXbNdqbtRp40RdWntq6x3OOVHhnHgv8AyB1AcXQ9NW2abWzthCctMspw4Ka4+RWt6X19XR1Ou30tWzcer2csZ78+4D0YONqelbK9bRo3bVU3HdbdJYS4Zwk3/wC5LHQ/SL19dqntdlUtrcOUl3NAdEAAAAAAAAAAAAAAAA89bpNdLp5a9aOXVprhvhlrGPE9CAONqejtR0prKrNVBU6erlXu3Sl45xwRm3Q3abppa+mp21TjicYtbovGOGfsR2AByehuj7dPfqdXqIqFl8m1DOdqznibdP6K/XaaqqiKclZltvCSwzqADh6rQ6npK/RxsolTVQvXcmnl8MpYb8DWzRazRdMz1mmoWortzujuSaz9vvO8AOJ0xo9brujofJQ61Wburi+SxjGe9mvSuk12u6LqTojG2E0+rUstLGOfLOTugDg9JaDXa7S0XKqFd9L4VqWXjh38s5Rdrt191E3bo41eo1sU05Tl7u5L7TogDj/o7pdToqbKdTQ4bpblLdFruWODOwABx49E46dnqXH5CUd2O5yfDH9zfoPo16DtDmuMptR/0rk/vOqAPP6HR6/orVXQq0q1NNj9WW9Rx4cyXpbQ6zVWaOcYQnOpOU9rws5TwsnbAHGlor9b01XrLanTTTFKKk1uk1l92e9nT1lUr9HfVHG6dcorPi0TADz+h6P1s+irtBfTGmLy1Jyy3LKa5d3Am6Kh0lp6I6SekhFQfC6U00lnPJcztADz+v0N2trn1mhl2re1C6MopOOeG7j4e4zrNBra9dodRVX2jqa4wl6yWWs+P2nfAHB1eh11XSlfSNNULpNLrK4yxxxh8+4n6Sq12s6Msr7LFTskttcZr1Unni2+P3HXAFPomFtPR9VN9TrnWtrTaeffwZF+kH/0bUfYv+pHRK+u0kNbp3RZOcISfHY1l/igOBXTrdd0JpdJVp0oOWXa5rGMvu5ljVaDWQ1+lUKe06SmEYqDmkspYy/6nW0OjjoaFTXZZOC5KbTx+CLIHndFptZoPSNlumr2zi2m5LY+fD7OPuKWl1FVVFb1PRt9sINzUnN7FnjlRxg9XqKa9TTOm2O6E1horLo6PU9RLUaiVONuxyWMeGUs/wAwObq9NqLNfp+ltDX10ZRTcG0nyx/Q6+klqJxlPUVQpz82tPc19rJoQjXCMIJRjFYSXcjYAAAAAAAAAAAAAAAAAAAAAAAAAAAAAAAAAAAAAAAAAAAAAAAAAAAAAAAAAAAAAAAAAAAAAAAAAAAAAAFDS6q627VV2WUx6qeyHqtd2cviXzmaXTSWo1ll+jypz3Q3bW2sYxzAzoddZfpNLddZVCV02tqg+K4rC48+Ba1Wrhpeq3xm+snsW2Lf9DnaXS6qvQ6CqWmkp03bp+tHgvW9/vLvSNVs1p51Vux1XKbimk8Ya7/tA0o6Rgr7qtROMZRu6uGIvk0sZ8OZYlq6I3KqVmJN4XB4z4Z5Z9xz7dPqpU6pLTS3WamNkfWjxS2+/wD5TajTW13ShZpI2YudsLnJYSbzyznPHAFuvpHSWZ2XKW1ccJ+OPxz3Gmo13+w2X6TE5wko7ZJrDyk01zXMqrS6l9HKHUYshe7erlJeutzeMp+DLMK5LTWyjotjnJPqlJbpcebfL/8AQF4AAAAAAAAAAAAAAAAAAAAAAAAAAAAAAAAAAAAAAAAAAAAAAAAAAAAAAAAAAAAAAAAAAAAAAAAAAAAAAAAAAAAAAAAAAAAAAAAAAAAAAAAAAAAAAAAAAAAAAAAAAAAAAAAAAAAAAAAAAAAAAAAAAAAAAAAAAAAAAAAAAAAAAAAAAAAAAAAAAAAAAAAAAAAAAAAAAAAAAAAAAAAAAAAAAAAAAAAAAAAAAAAAAAAAAAAAAAAAAAAAAAAAAAAAAAAAAAAAAAAAAAAAAAAAAAAAAAAAAAAAAAAAAAAAAAAAAAAAAAAAAAAAAAAAAAAAAAAAAAAAAAAAAAAAAAAAAAAAAAAAAAAAAAAAAAAAAAAAAAAAAAAAAAAAAAAAAAAAAAAAAAAAAAAAAAAAAAAAAAAAAAAAAAAAAAAAAAAAAAAAAAAAAAAAAAAAAAAAAAAAAAAAAAAAAAAAAAAAAAAAAAAAAAAAAAAAAAAAAAAAAAAAAAAAAAAAAAAAAAAAAAAAAAAAAAAAAAAAAAAAAAAAAAAAAAAAAAAAAAAAAAAAAAAAAAAAAAAAAAAAAAAAAAAAAAAAAAAAAAAAAAAAAAAAAAAAAAAAAAAAAAAAAAAGkra4zjCU4qc/mxb4v7DcAAAAAAAAAAazshXjfJR3NRWXzb7gNgAAAAAAAAAAAAAAAAAAAAAAAAAAAAAAAAAAAAAAAAAAONTqLqoSXXSbt1kqd0sPasvlw58MeB2Ss9BpmrE638pLfL1n87xXg/sApWavU1X2UO3PV31JTwsyjN8U+H9DZ6y6N1lLs+dqlVGTS9VOOfx7i5LRUTqnXKDkptSk3J5bXJ559xo+jdI65wdWY2NSlmTy2u/OeYFbUwu7TpISvTn109s1FZS2PmuWTWGq1UoaeHXJSlqJ0zlsXrJZ4/yLq0OnXVNQadTcovfLm+98eP3mI9H6aDi4wl6s3YvlJcJPm+YFOvU6tbJTvUlHVOhrYluWcZfv+wdtveljrFP1ev2OrCxt3bftz3lz0fptu3ZPHWdb/vJfO8eZstHQrHNQ5z34y8bvHHLIFSF+oWrt0crpdZ1kZQltj/u8Zfd7ms+9GdLqNXqJ16hSiqJSlGUZNcFlpY4ZyX+qh13XbV1m3bu93PBDXodNVe7oV4m25fOeMvm8csgQ9J6i3T7ZRco1bZb5wipOD4YbT7ueSN6nVX22y004KFNii1JrbKOE23wz3l27TVXSzYm3tceEmsp81wNJaDTSv651YnwTw2k8csrkwIabrtS52QvVcYXutwaWMJ4+3LKuntvr0FFnXSm56rZLek+HWNeB0VodMtS9Qq8WN5by8N+OOWTX0dpcbdksb+swrJLEs5zz8QKd2tvWm1OrhPhRc4dVhYaTSeXzz3mLNVqoTvmr/Up1EIKGxcYvbwb+8vvR0SslNw+c1KS3PEmuTa5Gsuj9NNWKUJPrJqcvlJcZLk+YFoFfVa3T6PZ2izZvzt4N5x9n2kHpno/6x+SXkXVNr4KHpnQe3/JLyM+mNB7f8kvIaqbi8Cj6Y0Ht/wAkvIel9B7f8kvIapuLwKPpfQ+3/JLyMrpXRPld+SXkNU3F0FL0toV/x/yy8jHpfQ+3/JLyGqbi8Cj6X0Ht/wAkvIemNB7f8kvIapuLwKHpjQe3/JLyHpno/wCsfkl5DVNxfBQ9M9H/AFj8kvIx6b6O+sfkl5DVNugDn+mujvrH5JeRn010f9Y/JLyGqbXwUPTPR/1j8kvIemej/rH5JeQ1TcXwUPTOg+sfkl5D0zoPb/kl5DVNxfBR9MaD2/5JeQ9MaD2/5JeQ1TcXgUfTGg9v+SXkPTGg9v8Akl5DVNxeBR9MaD2/5JeQ9MaD2/5JeQ1TcXgUfTGg9v8Akl5AapuLwAIoAAAAAAAAAAAAAAAAAAOD+lPPS/v/ANjho7n6Uf5X9/8AscNHXHwxl5ZRsjVGxplkykYMrvKieqjclLcvsFvDgYqrsa3LgjW1+tweQNGamWYAwzDNjDA1ZgyzDIrDNGuJuzVkURlBGUBkABGQAUZAAQMmDIAAyAABR7YAHndgAAAAAAAAAAAAAAAAAAcH9KP8r+//AGOGjufpR/lv3/7HCR0x8MZeWyNjVG0YtvCNsrNWhutgrI42mIaecqZWJeqS0W2RgqsySfDBvbJ16d1RniT5I4y5S3bpZLEErMU7E+K5lfJD67k8Zz3kqfdJYl4HWZMXHTYwZMGmQ1ZlmCDDMMyakUZqZZgKyjIQCMgBAZACKMgGQgAZAwZAAIGQUe1AB53YAAAAAAAAAAAAAAAAAAHB/Sj/AC37/wDY4W3KO7+lCy9Lxx87/tODPcnjg/sNTwlbKWOD5mIWNNtGyabT/kYaWeMSonr1MspKZrdKS9eT4t+JX2Jvg8PwYe5PD4kVYsszV8mlub4mtkpWQh9Jc2QZZtW3x4su00l3bVxNXNL7RJ8GpSRE/nZXIvKpxiSM0/tMshzxyzO5rGXlCZFxSGozkNmmWGwjDMxIrYAFRlAADIAKMmTBkIGTAAyAAAAKPbAFft2k+tUfER53ZYBX7bpPrVPxEZ7bpPrVPxENCcEHbdL9Zp+Ih23S/WafiIaE4IO2aX6zT/GjPa9N9Yq/jQ0JgQds0v1mn+NDtml+s0/xoaNpwQdt0v1mn4iHbdJ9Zp+IhoTgg7bpPrVPxEY7bpPrVPxENCwCv27SfWqPiIdu0n1qj4iA4/6VvHZf3/8AtOFuT4M7f6W/5T9//tOAs4LKiRN45mZP3kXHJn1s8S7EjkuG7j7zVvHf3mGssylhAb5U8cOKMSe1470HujxSSChHnKa4hGuW+Jg2xFSw5cDXD8SKxkPlwM8spria/YBmD9bBKop/rEOU+ZmL95qVLG0ljvyI95t1bxmTUftCio/rJ/YaZZABUZAAGQAUZMmEZCAAAyDBrN5ax3Et01JtvgBNNAbSyvbHhD3Z470J0n9X/PHzOUunSzasmZ3Is+hekvq/54+Zn0L0l7D88fM1yZ4oIyh+s2SZox85knoXpH2H54+Y9CdI+x/PHzJtdInZBfN4/azV3t96RP6F6RX+X/PHzHoXpH6t+ePmXlTir78mHNeJY9DdJfVv/uR8zHoXpL6t/wDcj5l5pxV98fExvXiWfQnSP1b88fMehOkfq/54+Y5nFW3Iw2WfQnSX1b88fMz6F6T+rfnj5jmcVRs1yXvQ3SXfpvzx8zHoXpH6r/8Acj5jkaX/ANLf8p+//wBp59M9R+kWh1Ot7P2erfs3bvWSxnHj9hxvQnSf1b88fMw2pRUg5Y4d5e9C9KfV/wD7kfM3h0Hr08vT5f8Arj5l2mnOSk1wTMpyT9ZHW9Ea/PCnH70fMT6H1kljs/54+YHJh8/L4mLPnZSwmdD0H0jn/D/nj5h9CdIv/L/nj5k2rmt545Mt8C8+guku7T/nj5hdB9JL/LZ/fj5gU2tzyjX3PgX/AEJ0nj/D/nj5mX0J0k1/hvzx8wObkPHcdB9BdJfVvzx8wug+ke/Tfnj5gUHKWEm8m9b5l30H0jj/AA3H/XHzIbtDqdFjtNezf831k84+z7Sy92bEYAOjDIMGQMgADIAKMgwZQE2mpV09rbXAsPoySfCSfLuNOj5KOojlZydyEqmlwafA8XX6mWOXZ6On/S5Ho9Qi3NtvHcgdHU3Vr9V+HH7ATp52zuuTrG+1eBoSHdzY2rwG1eBkAY2rwG1eBkAY2rwG1eBkAY2rwG1eBkAY2rwG1eBkAY2rwG1eBkAY2rwG1eBkAY2rwG1eBkAY2rwG1eBkAY2rwG1eBkAY2rwG1eBkAY2rwG1eBkAY2rwG1eBkAY2rwG1eBkAY2rwOB+laS7Lj/n/7T0B5/wDSz/K/v/8AaXHyl8PPmUYMnVgMmDIRkAIDIAKBlAzGMpck2Qb1xk5rDafPgWVqNRBY3ZX2FWvNFrUm1nkTq5Nc0YuOOXluZWeErnZekrZvD8Aaxti8Lcl38AY44zs1u16okIyQAAAAfBAxIluoNcvxM7mYBw3WmdzM7vcagvKmm25GcrxNAXnTTcGgya9RNNwa5Y3F5w02BjcNyLyiaZAygaAAAAAAAAAAAAAAOB+lf+V/f/7TvnA/SvnpP3/+0s8lee58g5NcH/My5e4zncuJplrxxwaCljnjBnatuFg1W1c3w8AaboyYi4fq8AnLPzc/Ya5M6bBtLmzDfuwzV4nH52PuJaSJa2nLkmT1zw/WWCpBOv5skSKzc/BmfLfaL22FkOHH7SPqK5Ye3BWjOyt+o+HgyRamzlsX4lRe0sYVNtRWQUu03d0UvtBmzbcr2BIRkhEAAANZczY0OfUvZYAA5NAAAAAAAAAAAAAAAAGX4mdzMAvKo23e4bkag1zppvlA0BfUTTcGuWNzNc4abAxuG5F5RNMnA/SvH+y5/wCf/tO/k8/+lqz2T9//ALTcK4D9bglhmIwazlhNYeGZinjLeTTLbC5fzCXq4eGzDk1hMx1qxh5KMS9TPqmYzXdwZvhTjjDIpUuLzHj7iDeeZrKfHwIm03h5jIkjFuO6L4ruNJR3Ybyn4kUWe8znDyYw49+fsGYv3EEkZt9+DdTfuf2FbjF57jZNPigLsJKyDXFSXEFWN0ov+6BqWJ3e7JCMkMNAAAPkaG0uRqcs/LUAAc1AAAAAAAAAAAAAAAAAAAAAAAAAAAAAA4H6VZzpf3/+075wf0ox/s2f+f8Asb6f9TN8POrKk21g36w3hFbuP3Gbao8/E9LCNy4ZzwNcxkw4NP1X9zMbZZfAiplH6HEw3J8jFUsR28jeTjg0jMXhLkJYfBmq+wSjle4IbIxlzaQlTB8VwZpJTi/Eyts1h5i0RR6eXFqSInHHNYZvvnB88o3jPe8yjw8SKhT92QTzqT+a0Boe5JCMkMqAADEuRqbSNTjn5agADCgAAAAAAAAAAAAAAAAAAAAAAAAAAAAAef8A0rynpH3evn8p3Lro1Ljxfcjzf6Q3SslQ5P6WF4cjp08bvbNrkqXgbqSfPiRSm4teBumnxXDxPQwyms4X8zRtJvuJXj3Ecq8vK5gjL4/aMPgiPdLdhkik2BvngE+GGaJ8TLw0VGyawYxhmqjJZw+Bq5PJF0mcVJY8SKSlWsp8DMW22bqbw0+LQEddiT48gSSqjJeDYHc7PckhGSGGgAAYkam0jU4Z+WoAAyoAAAAAAAAAAAAAAAAAAAAAAAAAABX1GpVfqw4y/oaajVc4Vv7ZFQ644e9ZtG3Jtt5bOT08s9R+9/Y6xyOn/wDgfvf2OzLl8O/uM54mmfEzwZFbOWDeM8/aRPBlcORdpps5JvDRttTjk0aWE8jOOHcBsoYfM2jHOePIji8v3myniWGioznGVkxng+AbWW0arOWTapIvhg1k8PmYeUspGu7PMUjeFkk8PigR5WeAG10+gkhGSGQAAGJGptLkanHPy1AAGFAAAAAAAAAAAAAAAAAAAAAAAAClqdTv9SD9XvfiY1Wo3+pB+r3vxK52ww96zaAA6shyOn/+B+9/Y65yOn/+B+9/YUcj3GOTNhz5kVlRyuHEZxwMxWDG3L94Q4s14pm3Ecwon+sg5+txG3hgOsIw5ZbwZUshQSzxNuXFL+ZTbLb2cDRJ4yb5Y4Y5jRtHseeIJFz5AaNvfEhGSGVAABiXI1N3yNDjn5agADCgAAAAAAAAAAAAAAAAAAAAAU9VqM5rg+He/E21V+1dXB+t3vwKZ1ww96zaAA7MgAAHI6f/AOB+9/Y65yOn/wDgfvf2A45tEKPEysJ+RNKy854BcRnL4Ifayoz9oWO5Gvdy/Ez3YywJNj2OTlFL7TWLjnim17jGDJUMZ9w4LuMpN8jRy7h4G3MzhY5msWnyGME2umU1nkDTOOQJsfQSQjJCKAAAaG5rLmc+pPdYwADk0AAAAAAAAAAAAAAAAAAAQ6m7qo8PnPkSWTVcHKXJHMss3zcpNcTphjus2sN5eWDR21rnOP4mr1FS/XR6ZjlfEY3EoK71dS8X9xq9bDuizU6Wd9k5RaBTetfdD+Zq9ZZ3KKNToZnOLxyenW06Mf8AN/Ymeqtf62PuOf0nZOzq90m8Z/sMujljjypMpbpTxxWWMrGUjHDPIYOLTOW+bC5eASM94D+ZlIzHbjOc+433JeCKNVF4y+Al6qybKXFIiu55FQ3s1+capskhCUnwXAw01UWjfOESxrWPWTNtsUs8i6TaD7gXGo7eKQLo29mSEZIZUAAAxJcDIJZuaGgNto2o5cK1tqDbajOEOFNtAb4XgC+mm2gwbgvpm2mH4GdrNgXhDbXaxtNgOENsbfeNqMgvGG2NqM4QOb0zrOqq6it+vNet7kbw6fK6jNuptQ6T1r1N22t4qhwWO/3lHOQD6uOMxmo4W7AAaQAAAAACn0h/w/v/ALFwq62qyzZsjnGc8Tl1pbhZGsfKlzM8kb9lvx8z+aHZL/ofzR4OGfxXXcRb+PuGcviSrSXr9T+aM9ku+h/ND08/iruI4yS4LiavLeSbst3s/wCaHZb/AKH80PTz+KbiLiZjFvkSrSW5WY8PtRJ2exYxDP3j08/g5RFCtReZcSdSjhZ4GHVc/wBVJfaZVM++P8x6efwm4zJ4jlLJpKTwuHIm2TwuA6qT4Nl9PP4TcQxse7xT7gTOtrGI8gXhl8U3HsiQjJDi2AAAAAAAAAAAAAAAAAAAAAAAA0vujRTO2fKKz9p5a62V9srZvMpPJ0Om9V1lq08H6sOMvezmH0Pw/T448r7uOd3dAAPQwAAAAAAAAEulo7RcobtqxlsiMwnKElKDaa70ZzmVxsxuqs1vum1mn7NYoqW5NZRAbTnKyW6cnJ+LNSdOZTGTK7pdb7AANoAAAAAAAAAAAAAPVkhGSHx3pAAAAAAAAAAAAAAAAAAAAAAg1uoWl007O/lFeLJzg9NanrdQqYv1a+fvZ16WHPLTOV1HOk3KTlJ5beWwAfTcAAAAAAAAAAAAAAAAAAAAAAAOhHVadaDqsettxtx3+Jy6vUyw1xx3trGS+a54AOrIAAAAA9WSEZIfHekAAAAAAAAAAAAAAAAAAAAAQ6u9abTTtfNLh733Hlm3Jtt5b4tnW6e1GZw06fCPrS+3u/8Afeck+h+Hw447+XHO7oAD0MALvRWmhqNQ+sWYwWceJ2bdJRbW4Sqil3NLDR5up+Jx6eXGxvHC2beZBmyOyyUHx2towelgAAAAAAAAAAAAAAAAAAAAAAAAAAHqyQjJD470gAAAAAAAAAAAAAAAAAAGJSUIuUnhJZbMlDpm/qtG4J+tY9v3d/8A77zWGPLKRLdRwtRa7752y5yeTQA+tJrs84AAJtHqZaW7rIrPDDXijo29NRdbVVTU33y5I5AOWfRwzu8o1MrO0G222+LYAOrIAAAAAAAAAAAAAAAAAAAAAAAAAAPVkhGSHx3pAAAAAAAAAAAAAAAAAAAOB03d1msVafCtY+9/+o70pKMXJvCSyzyd1jttnY+cm2er8NjvK1zzvbTUAHucgAAAAAAAAAAAAAAAAAAAAAAAAAAAAAAAAAAerJCMkPjvSAAAAAAAAAAAAAAAAAACp0rb1Wgs8Zeqvv8A/GTzZ2On7OFVSfjJ/wBv7nHPo/h8dYb+XHO9wAHdgAAAAAAAAAAAAAAAAAAAAAAAAAAAAAAAAAAHqyQjJD470gAAAAAAAAAAAAAAAAAA890zZv18l9BKP9/7lEk1M+s1Ns/pSb/mRn1sJrGR573oADSAAAAAAAAANoVzmm4QlJLnhcjUbgAAAAAAAAAAAAAAAAAAAAAAAA9WSEZIfHekAAAAAAAAAAAAAAAANL59XRZP6MW/5G5V6Tls6Pufisfi8GsZvKRL4eaAB9Z5wAAAAAAAAAAXdFrYaeqUJQb45WCnOW6cpYxl5wYBzx6WOGVznmtXK2aAAdGQAAAAAAAAAAAAAAAAAAAAB6skIyQ+O9IAAAAAAAAAAAAAAAAUOm5Y0OPpTSL5zOn3/s1cfGef5HTozecZy8OGAD6jgAAAAABLVprbouVcMpe8iLOl1stPW4KKks5We45dW9SY/wAubrWOt/xKzWHhgzJuUnJ828swdYyAAAAAAAAAAAk28ImhR3y/A3qhsXHmbmLl8JtqoxXJIzheCMgyjSVUH3Y+wgnW4e9eJaMNZWGWZWLtUBtZDZL3PkanRQAAAAB6skIyQ+O9IAAAAAAAAAAAAAAAAcn9IH6tC8XL+x1jj/pB/wAD97+x26H9yM5+HIAB9JwAAAAAAAAAAAAAAAAAAAN6Y5nnwNCbT8pEy8FTAA5MgAAAADS2O6D8VxKxcMNJ8GsmplpdqgJrKeGY/gQnSXagAA9WSEZIfHekAAAAAAAAAAAAAAAAOP8ApB86j7Jf2Owcj9IP8v8Avf2O3Q/uRnPw44APpOAAAAAAAAAAAAAAAAAk5PC5liFUYrjxZrp48HL7iYxlfZKxheCCilyWDIMIAAAAAAAAAAAV7o7ZZXJlgi1HzF9prHysQAA6K9WSEZIfHekAAAAAAAAAAAAAAAAOV+kC+Tpfg2jqnN6eWdJB+E/7M69H+5GcvDhAA+m4AAAAAAAAAAAAAAAALFH+7+8kK1M9ssPkyyc8p3SgAMoAAAAAAAAAAAQ6iXKP3kk5qC48/Aqybk22bxnusAAbV6skIyQ+O9IAAAAAAAAAAAAAAAAUumY7uj5v6LT/AJ4/uXSv0hDfobl/yt/hxN9O6ylS+HmAAfVecAAAAmjpLpU9ao+rjPPiZyzxx/qulkt8IQAaQAAAAAAAANoWSjw5r3moAm6//l/mY69/RRECcYaS9e/BDr34IiA4w0l69+CHXvwREBxhpL178EOvfgiIDjDSXr34Iw7pPlhEYGoDbbywAUAAB6skIyQ+O9IAAAAAAAAAAAAAAAAYnHfCUX3rBkAeQaabT5oFjpCvq9ddH/mz+PErn15dzbz0ABUCzDXWw0/UpLGMJ9+CsDGfTxz7ZTay2eAAG0AAAAAAAAAAAAAAAAAAAAAAAAACSNFs+UH9/Azlljj3yuhGCzHRWP50or+YOF/F9Gf8h6IkIyQ8D0gAAAAAAAAAAAAAAAAAA4PTte3Vxn3Tj/Nf+o5x3Onqt2nhYucJY+5//o4Z9LoXeEcM53AAdmQAAAAAAAAAAAAAAAAAAAAAASbeEsssV6OyXGWIr38znn1cOnN5XQrmYQlN4jFv7DoV6SqHNbn7yZJJYSwjw9T/AFDGdsJsUYaKyXzmor8SeGjqj87Mn7ywDxZ/i+rn76/QaxrhD5sUvsRsAea23vQABB0yQjJD6L0gAAAAAAAAAAAAAAAAAAh1tXXaS2vvceH29x5Y9eeW1tPUauyvHBS4fZ3Hs/C5ecXPqT3QgA9jkAAAAAABmMZSeIpt+CQGAWIaDVz5UT+9Y/qbvovWpZ6h/wAS8zPPH5XVVATz0WprWZUTx4pZIOXMssvhAAFABJt4Syy1TonLjY8Lw7zn1Oth0pvKitGMpvEU2/cWqtE3xsePci3CuNaxCKSNj5XV/HZ5dsO0GsK4VrEIpGwB4LbbugACAAAAAAAADpkhGSH0XpAAAAAAAAAAAAAAAAAAAON09Tidd6XNbX/Y7JW6Rp6/RWQSzJLcvtR06WXHOVnKbjzIAPqOAAb002XzUKoOUn4C3Q0LOl0F+q4wjiP0pcEdTRdEV1YnqMWT+j3LzOklhYR5Op+Jk7Yukw+XP0/Q+nqw7c2y9/BfgXoVwrWIQjFeCWDYHkyzyy810kkAAZUI7tPTesW1xl72uP4kgLLZ4HJ1PQsXmWnnh/Rly/E53Yr1a4WQcMc2z05rZXGyOJrKOv8AuOpMdRi4S+HGqohUvVXHxZIWLtJKvjDMo/zRXPmdTlct5+XKywABzQAAAAAAAAAAAAAdMkIyQ+i9IAAAAAAAAAAAAAAAAAAAAA8z0jR2fWTgliL9aP2MrHe6Z0sr6oWVxcpxeMLvTNND0RGGLNTiUu6Hcvt8T6GPXxmEt8uNxu+yhoejrdU1J+pV9J9/2He0+nq01eyqOF3vvf2kqWFhcgeTqdXLP9HSYyAAOTQAAAAAAAAAABBfpY2etH1ZfyZOCWSzVSzblThKuW2SwzU6tlcbI7ZrP9ijfpp1cV60fHwPLn0rj3jllhpAADiwAAAAAAAAAADpkhGSH0XpAAAAAAAAAAAAAAAAAAAAAAAAAAAAAAAAAAAAAAAAAAAAAEF2lhZxj6svdyKdtFlXGUcrxXI6YOeXTxyZuMrkA6c9PVPi4LPiuBDLQr9Wxr7Vk4Xo5ezncKpAtPQz/VnF/bwMrQvvs/kZ9LP4TjVQzGLk8RTb8EXo6OpPjul7myeMYwWIxSXuRvHoX3amF91OrRyfGx4XguYLoO86eM9m5jEZDGy2cVONcNsllZm08fgTEWm/w1X+hf0NtGb/AGdfxH5DN/s6/iPyJQBFm/2dfxH5DN/s6/iPyJQBFm/2dfxH5DN/s6/iPyJQBFm/2dfxH5DN/s6/iPyK2sUrNfpqVbZXCUJt7JYy1tx/Uijq7dLdbpW5aiSnCNTk8N7k3hv3YYF7N/s6/iPyGb/Z1/EfkaaTUyvdsLK1XbVLbKKeVyymn9jKlXS+5WysqjGNcJScVZmccdzi0v5ZAvZv9nX8R+Qzf7Ov4j8inb0lbRGfX6ZRkqnbBRnnKTWU+HB8UYs6R1FTuU9JBdTFTni3Pqvw4c+D/AC7m/2dfxH5DN/s6/iPyKNnTEIaiUFGDhCxVye/18+Kjjks+JH2rWOyHCMn2qUFFTwmlF8Hw5LmB0s3+zr+I/IZv9nX8R+RRl0jJYnKpxnXC7dBT9VuGPdxNn0lZVGbv06i+rVkFGe7PHGHwWHloC5m/wBnX8R+Qzf7Ov4j8iHTaq6zVWae+iNcoQU8xnuTTb9y8C2BFm/2dfxH5DN/s6/iPyJQBFm/2dfxH5DN/s6/iPyJQBFm/wBnX8R+RiVlsIucq4bYrLxNt4/AmItT/hrf9D/oBKAAAAAAAAAAAAAAAAAAAAAAAAAABFpv8NV/oX9CUqVaOi2qFlkMznFSby+bAtgrej9L7L8z8x6P0vsvzPzAsgrej9L7L8z8x6P0vsvzPzAsgpX6bQ6evrLY7Y5SzlmtFXR2pclTiTjzW5pr7gJ9TpFqLa7VdbVOtNJ1tcnjPNPwI/RtPVOO+ze5qzrXL19y4J/hwN/R+l9l+Z+Y9H6X2X5n5gb6bTR08Z4lKcpy3TnN8ZMgXRlTlm2y22KjKEYza9VPnxxn8WSej9L7L8z8x6P0vsvzPzAj9GVyhONl11jlDq1KTWYx8FwJbtFXd2jdKa6+ChLDXBLPL8THo/S+y/M/Mjt0+gpUnYlHbHc/WfBeIG3YIdbKcbbYRlJTlXGSUW/Hlnu8TMdDXG/resseLHao5WE2mn3e8xZo9HXHdOvCylnc+94NvR+l9l+Z+YGk+jaZueZT9dWJ8V+vjPd7jOp0UbK5NLdLqXUot4TXPn48OZt6P0vsvzPzHo/S+y/M/MCHo/S3V6m2+5z9aMYJTmpS4Z8OHeXyotJona6tnrqKk1ufJ/8A6NvR+l9l+Z+YFkFb0fpfZfmfmPR+l9l+Z+YFkFb0fpfZfmfmPR+l9l+Z+YFki1P+Gt/0P+hH6P0vsvzPzNbdHRVVOyuGJwi5J5fNAWwAAAAAAAAAAAAAAAAAAAAAAAAAAItN/hqv9C/oSkFUp11QrdM24pLKccP+YE4Iutn7Cz8Y+Y62fsLPxj5gSgi62fsLPxj5jrZ+ws/GPmBX6XlGGlhOTSjG6ttvuW5FbU3rU6lXaBqydVFmZxWVlpbVnv4o6PWz9hZ+MfMdbP2Fn4x8wOf0fbGWrqWn1Fl0JVN3bpuW2XDHPk+fAj11zq6Rb66UvWgo1xscJLlyjykvE6nWz9hZ+MfMdbP2Fn4x8wOUrpO6Py9nbO07XVueNm76PLG3jkxp6pWdjc9RqH129WfKy4pclz4cu463Wz9hZ+MfMdbP2Fn4x8wOLO+5w08bbttWya3TtlDdJSa4yXN4Rpqsupyvsbuno+Dy1uefB+7id3rZ+ws/GPmOtn7Cz8Y+YHM1O/S2XVV3WuO2mfrTbabsw+L8UhHepK/rrXPtjrw5vbt3NYxyOn1s/YWfjHzHWz9hZ+MfMDkU3f7TpVLUW9pldJXVubwliXDHJLlgm6WsnHV1QlYq6HW2m7ZVpyz4rvx3FmGnjG6NnVaiW1uUYynFxi34cfeyx1s/YWfjHzA405WtOVl+yb01W6zEllb5c8cUn3sw9RY9PVFTcaeulGc5Xy2vhwSmlnbnyO11s/YWfjHzHWS5dns/GPmBB0VKyWjTss6z1pbZZbzHPDi+f2lwi62fsLPxj5jrZ+ws/GPmBKCLrZ+ws/GPmOtn7Cz8Y+YEpFqf8Nb/AKH/AEHWz9hZ+MfM1tlOyqdapmnJNZbjhfzAnAAAAAAAAAAAAAAAAAAAAAAAAAAA5Okt26rXQm9TYlZtjhyltWFy8DrFPTaS2izU2ddCTuluXyeNrxjx4gUujr5Lo/QTtdtkrbWtzsfP1ufisLkSW0OrpDRUdfqJRnGzfm6frNJcefA3p6Msq02lo7TFrT2b0+r+dz4c/eye/SWW66jUq2MVSpLa4ZznnxyBTlbdodXeoKzURrojN77HwWZZ5544X8ie7pRQz1VMrVFRckufHjwWOPD7De/Q2W3aiaujFXU9VjZnbz48/ezSvo+6mzdVqtinCMbF1ectLGVx4PH2gZs6SlC6+L076ujDnPcuTWeCNqtRPVysocJUtJPfF5TXek2lhmH0fvlq1ZapV6mKWFHDjhY554mY6bWdRKEtanZt2xmq8Y9+M8WBjo+E4ajVRVs7KFJKG+Tk08etxfdy/mV7bbbKukb1ZOMtPJqtKTSW2KfLvz7y1RptTVXKL1UX6m2vbVtUX44zxNZaCUldHrvUvS61bebxhtceGUBmuVlmvqt3SVUtO3szwzlG+q1nUT2Qh1k1He1nHD8HxJVXJXRkpJVqG3Zt458c/wBitq67+1Ru08bFLZtk0ouLXPk5Libwkt7pWbNdOE6kqG1dFOGXjjw4Phw/8Cersq1NqsjFVVVKbafHv93uIdRTdesSqvzFLq5epmMs5cvncWLabrpzc6LsWVdXNJQ48+K9fhzOsxwTdST6RlXXbKWnfycVLg+DX2tczaWsvjaquyevKMpJdYuSK9lWsu0s6bY3ScltUtsFw8cb+LJZrUz1ELuosTjBwxthxz3/AD/cOOH5f+zdbz6Q26aN6q9WVfWZlLH3LxZmE3LpThKW2VClhvhz8Cn2TUdXGGy7CpdT9WHJ969fgyemGor1EbZU2y21KvCUFn3/ADxccJLqm6ltcl0lWouTTql6u7g3lEdOtkqtLGqhy66Lcd1nLHizNnaJaqF8aLY7YOKi1B8/3/cQ00airs3yVr6hSS9WHrZ/fEmOu/3z/wDBmetUrNHf60FNTThu5tcEvxOhGclS7LoqvCy0nnByuxWyrqrspslGvf8AqwWd37/DB0NNCyekdWpUm8OLckk2se5snUmOv4SbRafpCd9myOna3Q3wll4fufDg/wATWnpC2/TXWw06i6ovcpS5TWcx5f8AuTfTaTU0VKt6veoR215r5eGePHH3GtfRrqnZtu9S6vbZHb86WPnZzzODSNdJ2Q09blSrLuqVsoxk+T8OHN4fD+ZL2+2eoVNWllLMI2ZlNRxF+7xNK+j9RVKuderUbI1qqT6vKlFcuGeZNXpLIayV/XKSdarxKOXwy8t594EWl6SlfKjdp3CF6lte/LzH3GYa3tE56ecHXN1OeFP1o92Hjk+KNaejbKo6WPaE1Rv4qvDluz7+HMxp+jbaZQktTGThVKrjVzTec8+eQJ+jW7Oi9O5yk3KpZeXnl4lTQ3vqOjVNTnKxS9be+e1viu8vaWiem0cKOsUpQjtUtuP5ZK9PR1lUdHFaiLWmzj5P52Vjx94CnpKds6lPTuELLJVbt+WpLPd9xp0XqZzh1MPlXCyfWSlN5itzwu/LwbQ6OthGldoi+rulb/u+ec8OfvZjTdGWaa6NteoipZlv+T4TTecPj3ZfEC1qdT1EowjFSnJNpN4WF9z8SGfSEo1U2dnlttyuLw1LuWMd/iZ11drtqtojPrIZ4xUWmn3NNohvquvr2W03yW1/Q+c/1vn93cjvjjhqbZu089TbDVwrlGCh1TnP1nww17jWHSDlufUS29X1kWnz9z4cH+JE69RKdc51Wyardc+EPXT/AH+HIxXXq4UOmUbpRUXGHqw4d3H1+JeOGvY3Usdfc40vsuFdjZ8ovDJvHWylTGfVKL3SjLdLEYteLIFXqFDSx6m3/Z/+WHrcMfT4GkdPqYuElXbmFkp/Nhh7vdv5rxHHD8jdTwv6/VaO2LlGNtc2454d3mSalta7R4lJJykmk+D9V9xVoo1FMtO+qtkqIyiltgsp/v8AuJruvs1FNsdPbFVNvDUHnKx9MWTfa+1/7GI6x11JxplJyvdWHPOHk01Gs3V1WzzT1eo2WJS4cF/PuNVRqNsU6rOF/XfNh+HzzWemvmmpU2OMrutacYceGMfPNSYb2nd06ZzshunWoZ5Ldl495IVOj4W1VOuxTUY/M3pZx4cG84LZ58pJezcAAZAh7VT1vVb/AFnnHB4eOaT7yY42ltoqkoT7PJ1ybV3WxeVnuWeZ0ww5Spbp0q9ZRb/u5Slwb4Qfdz7jWrXU2aeN3rxjLOFtbb+7vKOm1FdOsla7aNmoWZpWQ9R93fx4fzIKrYV1aZydM+pUoSh10cvPeuPuOvpROTqz1+lhGMpXLEo7o4TeUI67TSsUI25k5beT5+BShfRDU6ZxlRCuEZpqNscRzj3kXXQ2v16v8X1v+9h83PPmT0obdVamqVnVxn67ylweMrnxNdDdO/SxssxubknhYXBtf2ObHULtdVs51PZbNvF0MYaaWFn8e8s9HaqirSKFt1UJKUnh2xfNt9z95MunrHt98krerVzdebLIRl17q+a8Sw8YXvJu3aZWdX1nrKWxrD4M5nXw6nG6vPautx10Pm7s+Jm26Eo6lKdT33RnH5WHFLHv9xr0pam1+rV4ndG5r1bdkNsW88E+XEl1OpjpoRlJSe6Sitqb5nKjeqtdZqYWVyUp4cHdDjFpcVx4PKLWu1VFlMHXfTKUbIz29bFN4f2kvT/ii7SV6+Cvtrumo7ZqMcRfJpYz4cyd6mlW9Xv9bdt5PGcZxnlk5V18LKtWlKrNs4Siuuh3Yz3+4XahT1G9zqajfGccXQScceGef2l9KX7+ht1NNqYanrNkZLZJxe6LXIPV0JNub4T6t+q+EvDl7yrotVRU74zupSdspxl1seKb+0rXXQ3XQhZTKMr42qXXRSxwyufuMzpS5WG+zqrUVOzZu45a5PGV7+RrHWaeW7FmNsdzymuHivFfYc2c6p3W9Xqaqo271NO2Li8ppSXHKfIxXdp5UONlenUlDZL5aOZ+5ceHiX0ocnXrsjam459V4eU00/vIY67TSk4q1Nxzng+4r6HU01QnGzWVyju9TfZFyxhc8MrO2uWmvSspU+0dbGMrY+us5xwZJ0puym17UaxLTSt08k3CcYyUovKy0uXDHMsX316eG+2SjHOMs5V19E9JYq1TXKcoPb1sMvDTy3nBY6Q1VFukcK7qpScovHWxXJp979w9PxNe/wCxtajq6JQnNWcIPbLKaaf2GVqqXCUt+FB4kmmmn4Y5nKushPUXWxtpWLa7Ip2w9fasNczN86rb56mF9MWp1yUHbHMtvPv9/wDIvpQ5OlLW6eMJTlZtUXtllNNP3ozDWUWRnKNmdjxJYaafdw5nN1EoWrU6iuUZKUqltjJN8Jd+Hw/8GNVKE77L+spjKM4fIytinLblPPHg+P8AITpY37+ht0u3aZQU3alFy2cU/neGO5mY6uiVXWRm3HO3hF5z4Y5nOnfQ40uvqK8XxslFWwzhc2+PMidkFZK3dTJK+U9nXR9aLSWVx58C+lKcnUl0hpYxjJ3LE03HCbzjmSzuhXGMpSwpNJcOLZzI30R1OmnF0QhHe5KNsPVz9/F/YT63WVShX1V9M8TTklbFPHubZm9PvJDaw9bp4xhJ2YVjajwfFruMrVUyqjZGeYzeI4i22/s5nLpuhDs6c6sV3Tk310Hweff7xVdGu2u7fU9tljcOthnEnlNccGr0Z9/8nJ0tDfLUUOyWPnySwscE8Gy1dEm0p8k3nDw0ueH3lXo/VUV0zVt1MG7JSS62L4N57mVK7/la7LJVboqxSxdDHHlhZ5E9LeVNupTrNPdLbXYm9u7k1wC1lDTak3iO/G18V4rx+45alXOrT1O2qG3TzrlLrYcG0vf7iTrarnpt91NbprlGTdseLcccMPl3lvShyWX0gt+ml82q6Mm04PdlJcvHmWHrKFVG3fmEllNJvh44RzaNTBS0LlKtKmuUZfLQ8EvH3ENM66lVKfU2JRlCVfXQysyynzwW9KX7+qcnXlrtNGcYO1OUkmkk3lPkWDlae+mOvjJTojDqVBbbI4TznHPJ1TjnjMfDUuwAHNQAAAAAAOJuqhKNbwpw1reMcYxb/obww5Jbp2wcOPUxl1iklNa3anu5R8go1qjUXQeXDUNSknlqvKz92Dp6P5pydbU3rT1dZKMpLKXDHDLwTHHt6ivQXOq7dXKyDXJRT3LKQ1V1fbHJSUXC+vLlxeOGWvCInS34++DbrRnGedsk9rw8dzNjibq6oWJbYRWqkrcR5R44z7uRvF01Toi7HPSOc3uljZnCwvs5i9I26envV8HOMZRxJxw+eU8EpR6KdfZZqDW1WT/DLKMI1R0cbovh1zjbJPdiG58/dyJ6e8rDbrai9UdXmMmpzUMrHBtkxyJdRVp6lXdurephJN8EuPFL3IudJWQrog5/NdkVlv1V9vuJcPEi7WZTjGUYykk5PEV4iM4zztknteHjuZxqpUuen6zY4w1FkeMeCTTwsd32GJrTxptg3GElq+OHteN3kb9H2Tk69t3VKbdc3GENzaxx93PmbVTVtULEmlKKks+85lkKqtXbTThLsssRTzxyRwphKNXZsS3aaSuSec8FjPvyT05YbdltJNt4S5tmIyU4qUXmMllPxRxoTqucVDEm9E4vhzkscPtNYvTzhVXZZGumVEdrUVjd+tj/AJuQ9E5O6Cnq3ZDouTg5uSgst/Oxwz9+MlTZo5aa/ZZ1kLcYUUklPux7zGPT3Nrt1ZzjXHdOSiuWWbHFk6n0fONqh11V0euzh8d3P7MG0nTZqbI2WuE4zi6VCPFxwsbf5m/STbsA4vV6eWn6RsynOEpqL3cuC/uHOmh27G3GWkUpKEuLeeeR6XxTbo6+VUNM53VuyEWspEmotWm08rXGUowWWlzx95x7ba1p9bFTr2vq5RUeCfLODpdJSj6Nve5YcHh55i4a1L8/sbWIzbmo7JYcd27u+wWz6uuU2nJRWcLmc22yp6ufrxw9I/1veQ0ypqVbjOKc9G9/rc3w/wDInS9zbsU2K2mFkU0pxUkn7zFlsa8rnJRctq5tI53RFlbcIXbOv6uOyXjDHJe9ccm+r6qHSTnYoLOne1td+fIl6es7ib7L9NiuphbFNKcVJJ+8zKUYRcpNKKWW33HG08qaeyyg+M9NLeovjLCX8+Zop1zpvjHY4z0qkopd6z+LXia9HucndTTSa5MyVMV2dGSjSouDreFFcORQqtplKDVmP9icZSjzTWP5oxj097XbtA4nWOEVC1VxqViVllazCS2vDa/DP3ElkYQ09aptjOMXKUY2/Mmu9L8eBfS/NNuuClqpRfQ85NOCdOUm+KeOCKdkNPB1RnNQ09tbe5+snPhx49+ETHp7Xbp9eu1dn2yzs37uGMZS/uTHN08oR6Qph1jk1p2k5/OfFYz9x0jOeOtEAAYUAAAAACv2Or6V3x5+ZYOXHUalT3O7MVqup27VxRvCW+KlXOyVfSu+PPzHZKvpXfHn5lTtdz061anw63Y6sLGN2PtyY7Rqowsslcmle6VHakuaWcnThn8puLb0tMItyndGKWW3fNJfzMV0ae2O6u22SzjKvnz/ABKus7StFdG6zlOLjjGWnJc+BvZZqpXXVaeazTt4yx62Vl54f0wOOWv6vv2nZZ7HV9K748/Mdjq+ld8efmVus1M7NU46hKNPGKUE85jnma13aqUdPB3bpX178qKW3CXBePMnHL/I7LfZKvpXfHn5jslX0rvjz8yqp6yd1VMr4Qk65ObjFS4ppFrV2Sgq1Ge1ynjCWZPg+C/8ksyl1tex2Or6V3x5+YekqSy53Y/+efmU6tRqbuyR63Y7esUntTfqvmbaXVXah0VSs2ylCUpTSWXiWO/h7zVxznv9+xNxYhp6LYKddlsovk1fNp/zNux1fSu+PPzI+iuHR1eWuG7L/eZBVqr5Skusck6HYpbVjKfNd+OPeTWW7JfB2W+yVfSu+PPzHY6vpXfHn5lKOs1FVcbLJq1S03W7dqWJLHh9ptfffUox65zV1MpKSSTi0s5XuLwz+TcWez6frOr623fjO3r55x48zbsdX0rvjz8yjVC2VulULpRk9K3uaTf6ptXqtVqoQjVJRs6lTzw4t58Vy4fzFxy9qbjoOmLq6vM9vjvln8c5I+x1fSu+PPzIIT1NusVfXRhFVwm1GKeXnis+HAlvssjrqK4zahZGeVhc1jD/AJmdZS62vZt2Or6V3x5+Y7HV9K748/Mp06jU3R0a6/a7lPc9qzw5CvUaq6OkirlB2qalLYnxj3muGc9/vf8AZNxc7JV9K748/M1ro09sd1dts1nGVfNr+pDRdqrpQtUo9VvcZRlhcM4+3JpTZKFc1Ce1y1U1hLMnxfBd34jjl8nZb7JV9K748/Mdkq+ld8efmUqbrrrdFOdk1lWbkscdrwbQ1Wq6hatuLpdcpOLa4PGVjhn8RcM/k3Fl0adWKvrbd7WVHtE84/E27JV9K748/MrVb3rtLOdu/fTJ8kkuXIk1EtRLWwpquVcZVuXzE+Ka8yWZb1s7JXpKksudyS//AL5+ZrXp9PbBTrttnF8mr5tf1IdNdqb5V3qUVTKTUotrgs4WO/JL0X/gY/6p/wDUxlMsZ3p2b9kq+ld8efmOx1fSu+PPzKi1N0pqKtbjZCxqUUksrk49/wCJrR1rl0cuvsxKpya4eC93vLxy96bi5PT0Vw3TstjFd7vml/UxHT6eUpRjba5R+clqJ8Pt4lN3avsFmolentk4qPVrHCWMmbuuhqdfbTaoOuMZY2p7sR5F45f5fe37nZd7HV9K748/Mdjq+ld8efmUrNXf1OrnGxxcIQnBYXq5WWuRtbfZRfrbVZJ7FWoxeMLPlknDP5+9v3Nxb7JV9K748/Mdjq+ld8efmY0vaFZZG+SlHg4Za3e/OEQRv1Ntsp1yiq67nCUZNY2rn78mdZfK9lqOmrhJSUrcrxum1+DZMc+m670jPTzvzGOZReF6y4ery7v7kVF10K4wVs5StvnHdLHDGeXD3C9PK+abdUHOlZrE6KpXQjOVkoSaSfDGV95HZfqqu0N6jcqJwWNiW7OM5/ETpW+5t1TSuyFqbrnGaTw3F54lK3U2x1UVGe6HXKtpJbUmuTfPP2EnR3+Z/wD9E/7EuGpum1wAHNQ5/o+eMdZV8/rPmT+d4/POgcxW9XTqnLfOMdSl89pr5vf4ZZ06fL2SpVorVNzVlPGW/HVyxu8cb8ZMdgn1VlTnS4WPM065PL8fnmbukJVTuXUZjS47pb+596RrC+UOkNTTDNk24uMJTeEscX7kbnqa2nYfR83S6XZU4N5fqTy39u/JmzQTssVk7KXJLGerlxXv9fj95Nr7rNPpHZWouSaXF8svH9yrLVW6fUaubrdkYKEpLrOEeHHGf/AxvUym5fvYukvYrU7X1tXyvz/Unx/OYl0fOdVdbsq21/M9SWY/fvySXazqbVF1+q5Rim5Ybz3pd+DbSXW3W6hTjFRrs2rD48l7veTl1JNmoijorY2QsjZUpQW2PycuC+zebXaW69R6y2l7XlNVyTT+6Zi7XSqWofVJ9RKKfrc08ceXvN3rF2idW1Yr+e3LiljOceHcP5nn797nZDDo6dcoShOqLg244hPhnn+uF0bJQhFWVJQbcWoTTWefHfk2r6Q3bm6JberdkWuOfc+HBk+lv7RDelHb3OMtyZbl1J3pqIqdLdRV1VdlCh4dVJ/9xFHoxwxtnUsRcfmT5Pu+eby6QlGVrlp2q6pbZS3Lnjhw9+URavVTt0eoWyVUq3HEoyeHl9z4Fnqb/U7JI6CyLi1ZV6sNizCbW3wxvMw0VtawrKWtuxZrk8LwWZljWX9m007tm/Ys4zghevcHdG2lxlDbhKWd27kZl6mU2dkcOjp1uLjZWnGOxPbPgvD55h9GPbBb6lsWI4hPOPDO/kSz1/VTnXdXtsik4xjLKll4WHw7zW7pB0K5WU/KVxU9qllSi3jOcFl6tOzaOkuhd1sbaVPbt/3csY8Mb8C7SXXuLstpbg8xarkmvwmYl0g65zrvp6uaUXFKWdybx/Uw+kJKqUnp3ujYoYT4PPJptD+Z5/Y7MQ6PnB17LKo9XnZiE+Gef65ivo+dbrcLKk687PUnwzz/AFzft+FKNlW22NnV7d2U+Gc5x4e419ITarUdNJznNww5YWUs83zQ31fujsR0FkbndGdKm3ufycsZ8cb8ZMejp7dvWVfP3/Mnnd453lm7UdTTCc44nNqKjnvfvIHr5rTSuena2S2zWXwX0lw4oky6l7w1GsejpR2bZ0rZJyjiuXDPP9fl7jNfR86pSlCVC3Z4OqTXHnhb8I2t1d6r084VwXXWKKTk+XNd3fgdvzcoRqcoObr3LOU/HGOWe/Jd9Q7NKuj51TjOFlSlBYjmE3heHGZJLS3yvjc7qusisJ9XLl9m/BH6Rt6h3dkfVqW3O9ZzuwSx1k31sZUYsrkotKWVh9+RfU83/o7I4aCcLZWxnSpSbbxXLGX3438ySjTX6evq6raVHOcOuT/rMht1PaKapxbi46mMHtnlPj/NE3SLaphKMpRathybX6yFud1LTsih0bKuUXGVKcc4+Tlwzz/X5e4R6OnGNaVlWK87fUnw/OZs1fUS1k1VKTq2tpz4PK7vAj1upsnpdVBwlTZVGMk4z5p/YWXqW+fv2nZJ6Pn1Do6yrq5Pc1snz/jMy0Ns5OUrKm5JKXycsSx4rfxLFFzuzJRXVfqy3fO9+Cnqr7pLXV8IxqrTjKMmnnDZJc7dbOze7o+d83KydLclh/JySa+zeZloLJSlKU6W5R2yzXLDX8f8zNWsn60J0S3xqVkUpZcl5mlvSE+rs6qNe+FkIv18rEvfgT1PB2TaPSy02Vug013Rln8XJ8COWhm9Q71OlSbz/u5fdlbsNk+qvlptK7nBSccZju/vgjs1vVS1CnXwpUXlPnu+7gZlzveL2adhs9T5SrMJOUXsnlN8+O81l0dKUZRc6cSlvfycuEvFevw+4knrXGMMQi5zy4pTzFpd+ce9dxhdIblUlU4zsi5KM3tfB4wuHFmt9VOzXsNnyfylXybzH1J8/H5/ET6PnPrN1lT6xpz9SfFrl+uWNZqHpqesVbnxSwnjm8EFmvnXmL0/ykVulBSzwy8YwuL4ZJL1L3h2ay6OlKbm505clL5k+fj8/mT6TTS0+/MotTe57VJce98ZM0ok5dIXYctrqhJJt8M57u4uEzyy8WrJAAHJQ5U6NTKq6vqrF1tqszthw5cPn+5HVK8ddppWKtW5k5bOT5+B0wuU8RKpXUai3tPyVq6/b+rD1cfvmJ6bUT1E9QqrY2uUZRkow9XCw18/imjodqp6xQ38XLanh4z4Z5ZNI67TSk4q1Nxzng+43M8/affsTURarrtRpZVPTXRk8PctnNNPlu9xBOjU2LU7q7M3xjF+rDhj98tajX1w0s7a25OL24cXwfvRlaqFUf8AaLVlvnsawnyz4feJc5O0OynZp9TOc5dXatzhL5sHhx/f5e4no6+m66XZ7pRslu2+pweEue73E0tfpo2Sg7VujlNYfDhkR12mnFyjY5L3RbfLPLAuWdmriainqdPfdO/bVdCN23csQbyvfu9xtbTZfap26a2STysKCljGGs7+Ralr9LFRbuXrR3LCbyiay2FUczb4vCSTbf2JDnnNdjUc+mGsrpdTje1GLjW0oJrwb9bjgk00bKJ2zWktzY02o7Es/ZuJ+26fbXLrOFmdrw+ODD1lSspglN9cm4vY+RLllfY1FWVN069TCdFzV0ty2qCcXwx+v7kYtr1d2mnVbC1ylhblGCSSeeW/mXe2UbnHrMNJvinhpc8Pv+40XSOkaTVyw2kntfHPIsyz/wATUR6vrtTpZ09nui5rDl6j/luIbqLrp2ynTd8pGKW1QW1x4p/PLsdXRKtTjPKctq9V5z4Y5kctU5X6XqpRlVc5J8OPBNjHLKdpPv2GorXUW6jfO7T3dZKKjGUdi24efpeJprYWy0+otuqmrJVqEXiOOecJKTefIv6q6dVmnUdu2yxQllceTf8AY1WsqgpysujhWbE1FrD4cH5lmeXa6NRVuotvc7JV2ysaSrsgoJRw8ppOXiZshq7alGyu1z3RlnbDHB5xjeT261OFU9PKMou6Nc90XlZfH7GWKrYWpuDbSeM4aJc8pN6NRzrKNRKdliqujN2KyDSh6rSxj5/HgbyjqpTpnKu1yrk5P1YYfDGF6/A3u6QXVWTrW3q7VCTnF4xlJ/1LEdXRKEpqfCMlF5TTz3LBblnrwaiPXVzuog4QsVkZKcdu1uL9+Wk/xImtTOtRtpumnLM1iCTXgvX4Ins11MIwkt8lOezhF5T78olsuhU4b3jfJRjwfFmJcpNaVzlRqI0V1Ku75KzfW2oPC48H6/HmbVQ1NVklCu/qpS37MQyn9u7lkurVUtNqT4T2NbXnd4YMT1dEIKcpva1n5reF4vwNc877JqKPUah6N6fqreM9+7bDxzjG/wARbRqLJ3S6q1OycJ42wwtvc/X4o6D1FSko7st45JtceXEX6irTqLtmo7nhe9idTLfg1HO7PqdrXV28bldxjDn4fPLGr6/UVxhHT2wxJSy1B8nn6RN23T+p8pwnjD2vHHll933jS2zss1EJ7fk57VhY4YT/ALi5ZebPBqKV1Got7T8laleor5sPVx++L6NTc781WLroRi/Vhwx++XZa7TRsdbsxJSUWsPg34m09VTXNxlPDTSbw8Jvub5Ic857Goq6WN+mlNKi11Se5QxBbX349fl7jS+q+yeocabYxvgoyTUHjCx9Muz1VNc3GU8NNJvDwm+5vkjSev0sJuErcSjLa+D4P3kmWe9yGop26fUWuTddy3Uqrgofbn55rLTaiStzXbmex8IwSTjy4b+R0ZaqmNqrlPEm9q4PGfDPLPuNY67TSsVatzJy2cnz8CzPP4NRDqOt1GllTPTXJyWNy2c/HG4ijXq1O2x12udiin6sMcH4b+T4l3tdHWdXv9bjjg8PHPD5MUaqjUtqme/CzwTJMspPHY058dNdVtlRTdXOMpNcIOOHzWN/Lgb3033w2WU3STXFtQypZ5r1+BdWppdvVqfrZa5PGVzWeWTWvXaa2cYQszKTaXB81zReefnRqIdX12op6uOnuh6yeXsfJ5+kR2R1L1HXU1XVuUVGaxBp45NetwZNbrF2iiuqSanNxl6r7k+T5dxcM8rjJ2NbUtPC1ayVkq7IxlBR9ZR4Y96k/HwLoBjLLldtAAMgcTrobX69X+L63/ew+bnnzO2DeGfH2SzbiqdT03ZXfTwu3KzrY427s555z3B21y016VlKn2jrYxlbH11nOODO0Dp6v5Jpxr76LNHYqlRXKcovb1sMvDTy3nBm26h6q2UuouhcotZuitrSxh8f6HWsnGqDnN4iubMV2Rti3FSWHjEk0J1O3g05kNTUnrc2VfKfMxbD1vVx4kbuqjXo5uVM+qr2Tr66Ka4LiuOO47QJ6s+Pvg05NN9ENXTJSohXGuUfVtjiOXnxJ+lHGE9PbJwahJ5hKajuTXNZ8C+aTmobc59ZqKwsk57yl0unKvnp79KqIz09MW3PhZF7X3LnzbNnq42W6S6c6oyjGUZpXQ4NpcefLgdYxlPPHkX1J8JpxtNbTXVGE1p99UXFWddF7uGOHHv8AeZ6+vseir6yrdVODmuthwS+87IF6st3o04q1EYueJ1bZahzeLobtrXc88P6mNNdCt6SMp1JVWWOT66D4POO/3nbI67oWzshFvdW8STTWC+rueDSlrdVROen6u6qahapSatisLDXe/eVZXwe/16+OqjavlofNWPf7jq9pqzasybq+etrz/wCSUkz4zwa24d9ldsbYdZBKeoU8q6Ce3CTfP3F3Ra2uNPV33UxlD1VJWRxJdzwnwLiuhK6VKb3xSbWHyNpyUIOTzhLLwsjLPc42GnGsuh1d9cZ1S3ahWRauhxWU/H3G1upj12pnXOnE51tfKwy0lxxx4M7EWpRUlnDWeKMl9WfH37DThxthCK9ep7dV1qXXxbcWn3t8y3rtTRZVVKu+mUq7IzcVbHjj7y7bdClRdjaUpKK4N8WSEvU3ZdGnF62mcLVbOtb7+sThfHdFbeDXHnlfzMK2EZxnfOjUbq9kkrYrDTfv8GdequVtULHdNOcVLCUcLP3G3Z5fWLfwj5F9afBpyZ20q+E6rqa5x2RzG2OyUVzTWe7jgm12qom9P1d1U9lqnLFsVhLPizodnl9Yt/CPkOzy+sW/hHyM+pNy6XTkytoWpuUnp7YWTU4zdscR4Lms92CfSaqiN+plO6qKnPdFu2PFYS7n7i/2eX1i38I+Q7PL6xb+EfIXqSzWjTjai6E1rFGdT6ycHD5WHFLGe/3GbLKnTq9P11MlfPfGfWxws458e7B2Ozy+sW/hHyHZ5fWLfwj5GvV/L79iacec6lRqtN19M1dPdGfWxws458e7Bte1/t1MtqVk4x6yckor1Vzyzrdnl9Yt/CPkaQ0Ma5ynC6xSnxk/V4/yE6s+Pvb9jTl1WUV3ThN6exO3fG12xwu/is5yjXrobX69X+L63/ew+bnnzOz2eX1i38I+Q7PL6xb+EfIer+RpyNLdRU1CfZ5OuTat62Lyvcs8yx0bqaKdFXXbfTCUcprrYvv9zL/Z5fWLfwj5Ds8vrFv4R8jOXUmXmLpx3qE9VCyU6moXN5V0UtrTSaWfx7zFd0FChOdacb5TfysOCeff7zs9nl9Yt/CPkOzy+sW/hHyNerPhNONRcox0lDlU3TZxkrYYkuKyuOe87Zr2eX1i38I+Q7PL6xb+EfI5558vZZNNga9nl9Yt/CPkYpm50wm8ZlFN4MK3AAA5EZ2Rn1nX2NrWdXhy4bfDB1yl6Oh7WXPd/u6+fj806dPKTe0qt11r0y1Ksn1yv2OGXj52NuOXI1c7K6rrnqLPV1Dr4y4RjuSyXew/KdZ2izfz3bK8/wDSYjoIxjKMbpqM/nJQrw/t9U688U1VXVQcdDfGV7sSnBxSk/VzJcM54m1zsnqL6o6nqOpUXByk+WMt8+PhxJ/R0Or6vrZbM529XXjP2bTMtBGUoyldNyh81uFfD7PVJzx+fvY0g2znZrJdouXVcYpSwlmGeX3kcHYo6WEtRPF9e5uc2vWwuCa5c2W+wR9f5afr/O+Tr9b7fV4iXR8ZVquV03Bco7K8L7to54/JpXhCyy+imerskuqlulB7dzTRZ6QlKEaHGco5ugnh4ym+QWhSnGavnuisJ7K8pfwkmp00dRtUpNKPH5sX/VMzcpygoWysjLUWK+3Neoiordww8ZWPvNXPqZX7ZuO/VKEm5vhHC/DwyW30dB5zbJ7nl/J18X4/NMvQRk5N3TbmsSzCv1vt9U3M8TVVrFbCFVfa5SzqFHMXyi183PeaahWV9sUdTd8hXCUMz7+PP8C56OhsjDrZbY8Yrq68L7PVEuj4ycnK2TcvnN118ft9UTPH5NK+q1DWobhbLMbK01uwlnmku/7yzpf8brf9Uf8ApRq+joSzutk8pJ5rr5Lu+abw0XVylKGosjKXNqFab/KZtx1qX72O6rfKUZdJyhJxlGMGmnh/NMap2O2/F9sVHTKxKM8etx4/yLL6PhJybtk3P52a6+P2+qPR0OPysuK2v5Ovl4fNLM8Z7/exqqd18lq4Sm3GudNfWWReHFNv+50dT6mitcJSW2Dalnjy8SH0dDj8pLitr+Tr5eHzTfsXyfVdos6vGNuyvH4bSZXG61SbVLLrIV0WSlOdfVQc9kmpRb/W96Za19kq40pNxjZbGEmuaT/oYXR8U4tXTW1YXqV8F/Cbz0srIuM9VbKL5pxg0/yi3HcO6hqp2wd9UW7I13VOvc88W84z/wC8y90fONtHWb5ym366k36su9Y7jV9HxcFB3TcU84cK3x8fmkun0saJzmpOTnzbjFf0SGWWNx0SXafSf4Sn/RH+hKVqLo10VwmrFKMUniuT4pfYb9pr8LPhy8jg0mBD2mvws+HLyHaa/Cz4cvICYEPaa/Cz4cvIdpr8LPhy8gJgQ9pr8LPhy8h2mvws+HLyAmBD2mvws+HLyHaa/Cz4cvICYEPaa/Cz4cvIdpr8LPhy8gJgQ9pr8LPhy8h2mvws+HLyAmBD2mvws+HLyHaa/Cz4cvICYED1lKeG55/+OXkFrKW8Jzz/APHLyAnKum/w1X+hf0JO01+Fnw5eRpRFworjJYaik/wAkAAAj09FM9PVOdUJSlBNtxTbeCQaT/CU/wCiP9AHZdP7Cr+BDsun9hV/AiUARdl0/sKv4EOy6f2FX8CJQBF2XT+wq/gQ7Lp/YVfwIlAEXZdP7Cr+BDsun9hV/AiUARdl0/sKv4EOy6f2FX8CJQBF2XT+wq/gQ7Lp/YVfwIlAEXZdP7Cr+BDsun9hV/AiUARdl0/sKv4EOy6f2FX8CJQBF2XT+wq/gQ7Lp/YVfwIlAFKHylWlU/WUsbk+OfVb4ljsun9hV/AivT/u9H93/Qy6BF2XT+wq/gQ7Lp/YVfwIlAEXZdP7Cr+BDsun9hV/AiUARdl0/sKv4EOy6f2FX8CJQBF2XT+wq/gQ7Lp/YVfwIlAEXZdP7Cr+BDsun9hV/AiUARdl0/sKv4EOy6f2FX8CJQBF2XT+wq/gQ7Lp/YVfwIlAEXZdP7Cr+BDsun9hV/AiUARdl0/sKv4ER21V1TqddcYNzw9qxlbWWSDUfPp/1/8AbIDVOKsluzz/ALGsmt3q8veV9VK1WSVcJvPeot9wojZVDrLVOWeUEm/xHKb0z7rlbbgt3M2NKpOUE5JpvxWDcNAAAFDTa/UvTVOro6ydexbZOyCyscHjPAvnA6P1lmk09k+rlZVXXS3mfzU4LOF9+cAdTt2s/ZlnxoeY7drP2ZZ8aHmZotUtfqa9sk4KDbc8p5zyXdyLQFTt2s/ZlnxoeY7drP2ZZ8aHmWwBU7drP2ZZ8aHmO3az9mWfGh5lsAVO3az9mWfGh5jt2s/ZlnxoeZbAFTt2s/ZlnxoeY7drP2ZZ8aHmWwBU7drP2ZZ8aHmO3az9mWfGh5lsAVO3az9mWfGh5jt2s/ZlnxoeZbAFTt2s/ZlnxoeY7drP2ZZ8aHmWwBU7drP2ZZ8aHmO3az9mWfGh5lsAUVbfCFSjob5OrHOVazwa+l7zft2s/ZlnxoeZbAFTt2s/ZlnxoeY7drP2ZZ8aHmWwBU7drP2ZZ8aHmO3az9mWfGh5lsAVO3az9mWfGh5jt2s/ZlnxoeZbAFTt2s/ZlnxoeY7drP2ZZ8aHmWwBU7drP2ZZ8aHmO3az9mWfGh5lsAVO3az9mWfGh5jt2s/ZlnxoeZbAFTt2s/ZlnxoeY7drP2ZZ8aHmWwBU7drP2ZZ8aHmO3az9mWfGh5lsAVO3az9mWfGh5mr1WqslBz6OtioPdwsg88GvFeJdAFbtN31HUfxV/wD5DtN31HUfxV//AJFkAVu03fUdR/FX/wDka262dVU7J6LUKEE5Sea+CX7xbK3SX/03Vf8Awz/6WBZAAA42k6Osu6Ma7RGK1NNX/DztxFLx48jslKvozRSrTelo5fQQElOmsr1l2olbGXWxitqhjGM9+feyyUOw6KGX2Ol//wDOJN6O0P1PT/Cj5AWQVvR2h+p6f4UfIejtD9T0/wAKPkBZBW9HaH6np/hR8h6O0P1PT/Cj5AWQVvR2h+p6f4UfIejtD9T0/wAKPkBZBW9HaH6np/hR8h6O0P1PT/Cj5AWQVvR2h+p6f4UfIejtD9T0/wAKPkBZBW9HaH6np/hR8h6O0P1PT/Cj5AWQVvR2h+p6f4UfIejtD9T0/wAKPkBZBW9HaH6np/hR8h6O0P1PT/Cj5AWQVvR2h+p6f4UfIejtD9T0/wAKPkBZBW9HaH6np/hR8h6O0P1PT/Cj5AWQVvR2h+p6f4UfIejtD9T0/wAKPkBZBW9HaH6np/hR8h6O0P1PT/Cj5AWQVvR2h+p6f4UfIejtD9T0/wAKPkBZBW9HaH6np/hR8h6O0P1PT/Cj5AWQVvR2h+p6f4UfIejtD9T0/wAKPkBZBW9HaH6np/hR8h6O0P1PT/Cj5AWQVvR2h+p6f4UfIejtD9T0/wAKPkBZBW9HaH6np/hR8h6O0P1PT/Cj5AWQVvR2h+p6f4UfIejtD9T0/wAKPkBZK3SX/wBN1X/wz/6WPR2h+p6f4UfIejtD9T0/wo+QFkAADnWanYlGCTZ0SNUVJ5VUE/HaiXfslm0Fc2q1K5JN8o+JbNJVVyeZVxb8Wjcvf3JAABQAAAAAAAAAAAAAAAAAAAAAAAAAAAAAAAAAAAAAAAAAAAAAAAAAAAAAAAAAAAAAAAAAAAAAAAAAAAAAAAAAAAAAAAAAAAAAAAAAAAAAAAAAAAAAAAAAAf/Z",
          "width": 360,
          "height": 1365
        },
        "nodes": {
          "page-0-IMG": {
            "top": 639,
            "bottom": 654,
            "left": 8,
            "right": 128,
            "width": 120,
            "height": 15
          },
          "page-1-IMG": {
            "top": 574,
            "bottom": 654,
            "left": 132,
            "right": 252,
            "width": 120,
            "height": 80
          },
          "page-2-IMG": {
            "top": 574,
            "bottom": 814,
            "left": 252,
            "right": 612,
            "width": 360,
            "height": 240
          },
          "page-3-IMG": {
            "top": 574,
            "bottom": 654,
            "left": 252,
            "right": 372,
            "width": 120,
            "height": 80
          },
          "page-4-IMG": {
            "top": 574,
            "bottom": 814,
            "left": 252,
            "right": 612,
            "width": 360,
            "height": 240
          },
          "page-5-IMG": {
            "top": 574,
            "bottom": 814,
            "left": 252,
            "right": 612,
            "width": 360,
            "height": 240
          },
          "page-6-IMG": {
            "top": 658,
            "bottom": 1120,
            "left": 8,
            "right": 819,
            "width": 811,
            "height": 462
          },
          "page-7-IMG": {
            "top": 1295,
            "bottom": 1311,
            "left": 322,
            "right": 338,
            "width": 16,
            "height": 16
          },
          "page-8-IMG": {
            "top": 1337,
            "bottom": 1353,
            "left": 8,
            "right": 24,
            "width": 16,
            "height": 16
          },
          "page-9-INPUT": {
            "top": 1274,
            "bottom": 1295,
            "left": 192,
            "right": 345,
            "width": 153,
            "height": 21
          },
          "page-10-INPUT": {
            "top": 1296,
            "bottom": 1317,
            "left": 165,
            "right": 318,
            "width": 153,
            "height": 21
          },
          "page-11-OBJECT": {
            "top": 8,
            "bottom": 158,
            "left": 8,
            "right": 308,
            "width": 300,
            "height": 150
          },
          "page-12-OBJECT": {
            "top": 162,
            "bottom": 312,
            "left": 8,
            "right": 308,
            "width": 300,
            "height": 150
          },
          "page-13-H2": {
            "top": 336,
            "bottom": 364,
            "left": 8,
            "right": 352,
            "width": 344,
            "height": 28
          },
          "page-14-DIV": {
            "top": 336,
            "bottom": 556,
            "left": 8,
            "right": 352,
            "width": 344,
            "height": 220
          },
          "page-15-SECTION": {
            "top": 556,
            "bottom": 574,
            "left": 8,
            "right": 352,
            "width": 344,
            "height": 18
          },
          "page-16-DIV": {
            "top": 1317,
            "bottom": 1337,
            "left": 8,
            "right": 352,
            "width": 344,
            "height": 20
          },
          "5-0-A": {
            "top": 1166,
            "bottom": 1184,
            "left": 91,
            "right": 171,
            "width": 80,
            "height": 18
          },
          "5-1-A": {
            "top": 1166,
            "bottom": 1184,
            "left": 175,
            "right": 255,
            "width": 80,
            "height": 18
          },
          "5-2-A": {
            "top": 1166,
            "bottom": 1184,
            "left": 259,
            "right": 340,
            "width": 80,
            "height": 18
          },
          "5-3-A": {
            "top": 1184,
            "bottom": 1220,
            "left": 8,
            "right": 311,
            "width": 303,
            "height": 36
          },
          "5-4-A": {
            "top": 1202,
            "bottom": 1238,
            "left": 8,
            "right": 311,
            "width": 303,
            "height": 36
          },
          "5-5-A": {
            "top": 1220,
            "bottom": 1256,
            "left": 8,
            "right": 348,
            "width": 340,
            "height": 36
          },
          "5-6-A": {
            "top": 1238,
            "bottom": 1274,
            "left": 8,
            "right": 342,
            "width": 334,
            "height": 36
          },
          "5-7-A": {
            "top": 1256,
            "bottom": 1293,
            "left": 8,
            "right": 327,
            "width": 319,
            "height": 37
          },
          "5-8-A": {
            "top": 1275,
            "bottom": 1293,
            "left": 76,
            "right": 188,
            "width": 112,
            "height": 18
          },
          "5-9-A": {
            "top": 1275,
            "bottom": 1293,
            "left": 192,
            "right": 192,
            "width": 0,
            "height": 18
          },
          "5-10-A": {
            "top": 1275,
            "bottom": 1293,
            "left": 192,
            "right": 192,
            "width": 0,
            "height": 18
          },
          "5-11-LINK": {
            "top": 0,
            "bottom": 0,
            "left": 0,
            "right": 0,
            "width": 0,
            "height": 0
          },
          "5-12-LINK": {
            "top": 0,
            "bottom": 0,
            "left": 0,
            "right": 0,
            "width": 0,
            "height": 0
          },
          "5-13-LINK": {
            "top": 0,
            "bottom": 0,
            "left": 0,
            "right": 0,
            "width": 0,
            "height": 0
          },
          "5-14-LINK": {
            "top": 0,
            "bottom": 0,
            "left": 0,
            "right": 0,
            "width": 0,
            "height": 0
          },
          "5-15-LINK": {
            "top": 0,
            "bottom": 0,
            "left": 0,
            "right": 0,
            "width": 0,
            "height": 0
          },
          "5-16-LINK": {
            "top": 0,
            "bottom": 0,
            "left": 0,
            "right": 0,
            "width": 0,
            "height": 0
          },
          "5-17-LINK": {
            "top": 0,
            "bottom": 0,
            "left": 0,
            "right": 0,
            "width": 0,
            "height": 0
          },
          "5-18-LINK": {
            "top": 0,
            "bottom": 0,
            "left": 0,
            "right": 0,
            "width": 0,
            "height": 0
          },
          "5-19-LINK": {
            "top": 0,
            "bottom": 0,
            "left": 0,
            "right": 0,
            "width": 0,
            "height": 0
          },
          "5-20-META": {
            "top": 0,
            "bottom": 0,
            "left": 0,
            "right": 0,
            "width": 0,
            "height": 0
          },
          "5-21-META": {
            "top": 0,
            "bottom": 0,
            "left": 0,
            "right": 0,
            "width": 0,
            "height": 0
          },
          "5-22-META": {
            "top": 0,
            "bottom": 0,
            "left": 0,
            "right": 0,
            "width": 0,
            "height": 0
          },
          "5-23-SCRIPT": {
            "top": 0,
            "bottom": 0,
            "left": 0,
            "right": 0,
            "width": 0,
            "height": 0
          },
          "5-24-SCRIPT": {
            "top": 0,
            "bottom": 0,
            "left": 0,
            "right": 0,
            "width": 0,
            "height": 0
          },
          "5-25-SCRIPT": {
            "top": 0,
            "bottom": 0,
            "left": 0,
            "right": 0,
            "width": 0,
            "height": 0
          },
          "5-26-SCRIPT": {
            "top": 0,
            "bottom": 0,
            "left": 0,
            "right": 0,
            "width": 0,
            "height": 0
          },
          "5-27-SCRIPT": {
            "top": 0,
            "bottom": 0,
            "left": 0,
            "right": 0,
            "width": 0,
            "height": 0
          },
          "5-28-SCRIPT": {
            "top": 0,
            "bottom": 0,
            "left": 0,
            "right": 0,
            "width": 0,
            "height": 0
          },
          "5-29-SCRIPT": {
            "top": 0,
            "bottom": 0,
            "left": 0,
            "right": 0,
            "width": 0,
            "height": 0
          },
          "5-30-SCRIPT": {
            "top": 0,
            "bottom": 0,
            "left": 0,
            "right": 0,
            "width": 0,
            "height": 0
          },
          "5-31-SCRIPT": {
            "top": 0,
            "bottom": 0,
            "left": 0,
            "right": 0,
            "width": 0,
            "height": 0
          },
          "5-32-SCRIPT": {
            "top": 0,
            "bottom": 0,
            "left": 0,
            "right": 0,
            "width": 0,
            "height": 0
          },
          "5-33-SCRIPT": {
            "top": 0,
            "bottom": 0,
            "left": 0,
            "right": 0,
            "width": 0,
            "height": 0
          },
          "5-34-SCRIPT": {
            "top": 0,
            "bottom": 0,
            "left": 0,
            "right": 0,
            "width": 0,
            "height": 0
          },
          "5-35-SCRIPT": {
            "top": 0,
            "bottom": 0,
            "left": 0,
            "right": 0,
            "width": 0,
            "height": 0
          },
          "5-36-SCRIPT": {
            "top": 0,
            "bottom": 0,
            "left": 0,
            "right": 0,
            "width": 0,
            "height": 0
          },
          "5-37-SCRIPT": {
            "top": 0,
            "bottom": 0,
            "left": 0,
            "right": 0,
            "width": 0,
            "height": 0
          },
          "5-38-SCRIPT": {
            "top": 0,
            "bottom": 0,
            "left": 0,
            "right": 0,
            "width": 0,
            "height": 0
          },
          "5-39-SCRIPT": {
            "top": 0,
            "bottom": 0,
            "left": 0,
            "right": 0,
            "width": 0,
            "height": 0
          },
          "5-40-SCRIPT": {
            "top": 0,
            "bottom": 0,
            "left": 0,
            "right": 0,
            "width": 0,
            "height": 0
          },
          "5-41-INPUT": {
            "top": 1274,
            "bottom": 1295,
            "left": 192,
            "right": 345,
            "width": 153,
            "height": 21
          },
          "5-42-INPUT": {
            "top": 1296,
            "bottom": 1317,
            "left": 8,
            "right": 161,
            "width": 153,
            "height": 21
          },
          "5-43-INPUT": {
            "top": 1296,
            "bottom": 1317,
            "left": 165,
            "right": 318,
            "width": 153,
            "height": 21
          },
          "5-44-title": {
            "top": 0,
            "bottom": 0,
            "left": 0,
            "right": 0,
            "width": 0,
            "height": 0
          },
          "5-45-DIV": {
            "top": 316,
            "bottom": 316,
            "left": 8,
            "right": 352,
            "width": 344,
            "height": 0
          },
          "5-46-BUTTON": {
            "top": 1124,
            "bottom": 1145,
            "left": 8,
            "right": 208,
            "width": 200,
            "height": 21
          },
          "5-47-BUTTON": {
            "top": 1145,
            "bottom": 1166,
            "left": 8,
            "right": 208,
            "width": 200,
            "height": 21
          },
          "5-48-HTML": {
            "top": 0,
            "bottom": 1365,
            "left": 0,
            "right": 360,
            "width": 360,
            "height": 1365
          },
          "5-49-IMG": {
            "top": 639,
            "bottom": 654,
            "left": 8,
            "right": 128,
            "width": 120,
            "height": 15
          },
          "5-50-IMG": {
            "top": 574,
            "bottom": 654,
            "left": 132,
            "right": 252,
            "width": 120,
            "height": 80
          },
          "5-51-IMG": {
            "top": 574,
            "bottom": 814,
            "left": 252,
            "right": 612,
            "width": 360,
            "height": 240
          },
          "5-52-IMG": {
            "top": 574,
            "bottom": 654,
            "left": 252,
            "right": 372,
            "width": 120,
            "height": 80
          },
          "5-53-IMG": {
            "top": 574,
            "bottom": 814,
            "left": 252,
            "right": 612,
            "width": 360,
            "height": 240
          },
          "5-54-IMG": {
            "top": 574,
            "bottom": 814,
            "left": 252,
            "right": 612,
            "width": 360,
            "height": 240
          },
          "5-55-IMG": {
            "top": 658,
            "bottom": 1120,
            "left": 8,
            "right": 819,
            "width": 811,
            "height": 462
          },
          "5-56-IMG": {
            "top": 1295,
            "bottom": 1311,
            "left": 322,
            "right": 338,
            "width": 16,
            "height": 16
          },
          "5-57-IMG": {
            "top": 1337,
            "bottom": 1353,
            "left": 8,
            "right": 24,
            "width": 16,
            "height": 16
          },
          "5-58-OBJECT": {
            "top": 8,
            "bottom": 158,
            "left": 8,
            "right": 308,
            "width": 300,
            "height": 150
          },
          "5-59-OBJECT": {
            "top": 162,
            "bottom": 312,
            "left": 8,
            "right": 308,
            "width": 300,
            "height": 150
          }
        }
      }
    },
    "script-treemap-data": {
      "id": "script-treemap-data",
      "title": "Script Treemap Data",
      "description": "Used for treemap app",
      "score": null,
      "scoreDisplayMode": "informative",
      "details": {
        "type": "treemap-data",
        "nodes": [
          {
            "name": "http://localhost:10200/dobetterweb/dbw_tester.html",
            "resourceBytes": 7166,
            "unusedBytes": 937,
            "children": [
              {
                "name": "(inline) setTimeout(() =…",
                "resourceBytes": 274,
                "unusedBytes": 0
              },
              {
                "name": "(inline) this.rel = 'sty…",
                "resourceBytes": 23,
                "unusedBytes": 0
              },
              {
                "name": "(inline) throw new Error…",
                "resourceBytes": 39,
                "unusedBytes": 0
              },
              {
                "name": "(inline) throw new Error…",
                "resourceBytes": 36,
                "unusedBytes": 0
              },
              {
                "name": "(inline) setTimeout(() =…",
                "resourceBytes": 194,
                "unusedBytes": 0
              },
              {
                "name": "(inline) // DOM Size has…",
                "resourceBytes": 434,
                "unusedBytes": 0
              },
              {
                "name": "(inline) // Ensure gathe…",
                "resourceBytes": 480,
                "unusedBytes": 0
              },
              {
                "name": "(inline) window.Error = …",
                "resourceBytes": 62,
                "unusedBytes": 46
              },
              {
                "name": "(inline) window.confirm(…",
                "resourceBytes": 51,
                "unusedBytes": 0
              },
              {
                "name": "(inline) function stampT…",
                "resourceBytes": 5060,
                "unusedBytes": 847
              },
              {
                "name": "(inline) window.fetch = …",
                "resourceBytes": 60,
                "unusedBytes": 44
              },
              {
                "name": "(inline) function onInit…",
                "resourceBytes": 373,
                "unusedBytes": 0
              },
              {
                "name": "(inline) // Log console.…",
                "resourceBytes": 80,
                "unusedBytes": 0
              }
            ]
          },
          {
            "name": "http://localhost:10200/dobetterweb/dbw_tester.js",
            "resourceBytes": 824,
            "unusedBytes": 0
          },
          {
            "name": "http://localhost:10200/dobetterweb/empty_module.js?delay=500",
            "resourceBytes": 0
          },
          {
            "name": "http://localhost:10200/dobetterweb/third_party/aggressive-promise-polyfill.js",
            "resourceBytes": 166320,
            "unusedBytes": 43507
          },
          {
            "name": "http://ajax.googleapis.com/ajax/libs/jquery/2.1.1/jquery.min.js",
            "resourceBytes": 84245,
            "unusedBytes": 59810
          }
        ]
      }
    },
    "pwa-cross-browser": {
      "id": "pwa-cross-browser",
      "title": "Site works cross-browser",
      "description": "To reach the most number of users, sites should work across every major browser. [Learn about cross-browser compatibility](https://web.dev/pwa-cross-browser/).",
      "score": null,
      "scoreDisplayMode": "manual"
    },
    "pwa-page-transitions": {
      "id": "pwa-page-transitions",
      "title": "Page transitions don't feel like they block on the network",
      "description": "Transitions should feel snappy as you tap around, even on a slow network. This experience is key to a user's perception of performance. [Learn more about page transitions](https://web.dev/pwa-page-transitions/).",
      "score": null,
      "scoreDisplayMode": "manual"
    },
    "pwa-each-page-has-url": {
      "id": "pwa-each-page-has-url",
      "title": "Each page has a URL",
      "description": "Ensure individual pages are deep linkable via URL and that URLs are unique for the purpose of shareability on social media. [Learn more about providing deep links](https://web.dev/pwa-each-page-has-url/).",
      "score": null,
      "scoreDisplayMode": "manual"
    },
    "accesskeys": {
      "id": "accesskeys",
      "title": "`[accesskey]` values are unique",
      "description": "Access keys let users quickly focus a part of the page. For proper navigation, each access key must be unique. [Learn more about access keys](https://dequeuniversity.com/rules/axe/4.4/accesskeys).",
      "score": null,
      "scoreDisplayMode": "notApplicable"
    },
    "aria-allowed-attr": {
      "id": "aria-allowed-attr",
      "title": "`[aria-*]` attributes match their roles",
      "description": "Each ARIA `role` supports a specific subset of `aria-*` attributes. Mismatching these invalidates the `aria-*` attributes. [Learn how to match ARIA attributes to their roles](https://dequeuniversity.com/rules/axe/4.4/aria-allowed-attr).",
      "score": 1,
      "scoreDisplayMode": "binary",
      "details": {
        "type": "table",
        "headings": [],
        "items": []
      }
    },
    "aria-command-name": {
      "id": "aria-command-name",
      "title": "`button`, `link`, and `menuitem` elements have accessible names",
      "description": "When an element doesn't have an accessible name, screen readers announce it with a generic name, making it unusable for users who rely on screen readers. [Learn how to make command elements more accessible](https://dequeuniversity.com/rules/axe/4.4/aria-command-name).",
      "score": null,
      "scoreDisplayMode": "notApplicable"
    },
    "aria-hidden-body": {
      "id": "aria-hidden-body",
      "title": "`[aria-hidden=\"true\"]` is not present on the document `<body>`",
      "description": "Assistive technologies, like screen readers, work inconsistently when `aria-hidden=\"true\"` is set on the document `<body>`. [Learn how `aria-hidden` affects the document body](https://dequeuniversity.com/rules/axe/4.4/aria-hidden-body).",
      "score": 1,
      "scoreDisplayMode": "binary",
      "details": {
        "type": "table",
        "headings": [],
        "items": []
      }
    },
    "aria-hidden-focus": {
      "id": "aria-hidden-focus",
      "title": "`[aria-hidden=\"true\"]` elements do not contain focusable descendents",
      "description": "Focusable descendents within an `[aria-hidden=\"true\"]` element prevent those interactive elements from being available to users of assistive technologies like screen readers. [Learn how `aria-hidden` affects focusable elements](https://dequeuniversity.com/rules/axe/4.4/aria-hidden-focus).",
      "score": null,
      "scoreDisplayMode": "notApplicable"
    },
    "aria-input-field-name": {
      "id": "aria-input-field-name",
      "title": "ARIA input fields have accessible names",
      "description": "When an input field doesn't have an accessible name, screen readers announce it with a generic name, making it unusable for users who rely on screen readers. [Learn more about input field labels](https://dequeuniversity.com/rules/axe/4.4/aria-input-field-name).",
      "score": null,
      "scoreDisplayMode": "notApplicable"
    },
    "aria-meter-name": {
      "id": "aria-meter-name",
      "title": "ARIA `meter` elements have accessible names",
      "description": "When a meter element doesn't have an accessible name, screen readers announce it with a generic name, making it unusable for users who rely on screen readers. [Learn how to name `meter` elements](https://dequeuniversity.com/rules/axe/4.4/aria-meter-name).",
      "score": null,
      "scoreDisplayMode": "notApplicable"
    },
    "aria-progressbar-name": {
      "id": "aria-progressbar-name",
      "title": "ARIA `progressbar` elements have accessible names",
      "description": "When a `progressbar` element doesn't have an accessible name, screen readers announce it with a generic name, making it unusable for users who rely on screen readers. [Learn how to label `progressbar` elements](https://dequeuniversity.com/rules/axe/4.4/aria-progressbar-name).",
      "score": null,
      "scoreDisplayMode": "notApplicable"
    },
    "aria-required-attr": {
      "id": "aria-required-attr",
      "title": "`[role]`s have all required `[aria-*]` attributes",
      "description": "Some ARIA roles have required attributes that describe the state of the element to screen readers. [Learn more about roles and required attributes](https://dequeuniversity.com/rules/axe/4.4/aria-required-attr).",
      "score": 1,
      "scoreDisplayMode": "binary",
      "details": {
        "type": "table",
        "headings": [],
        "items": []
      }
    },
    "aria-required-children": {
      "id": "aria-required-children",
      "title": "Elements with an ARIA `[role]` that require children to contain a specific `[role]` have all required children.",
      "description": "Some ARIA parent roles must contain specific child roles to perform their intended accessibility functions. [Learn more about roles and required children elements](https://dequeuniversity.com/rules/axe/4.4/aria-required-children).",
      "score": null,
      "scoreDisplayMode": "notApplicable"
    },
    "aria-required-parent": {
      "id": "aria-required-parent",
      "title": "`[role]`s are contained by their required parent element",
      "description": "Some ARIA child roles must be contained by specific parent roles to properly perform their intended accessibility functions. [Learn more about ARIA roles and required parent element](https://dequeuniversity.com/rules/axe/4.4/aria-required-parent).",
      "score": null,
      "scoreDisplayMode": "notApplicable"
    },
    "aria-roles": {
      "id": "aria-roles",
      "title": "`[role]` values are valid",
      "description": "ARIA roles must have valid values in order to perform their intended accessibility functions. [Learn more about valid ARIA roles](https://dequeuniversity.com/rules/axe/4.4/aria-roles).",
      "score": 1,
      "scoreDisplayMode": "binary",
      "details": {
        "type": "table",
        "headings": [],
        "items": []
      }
    },
    "aria-toggle-field-name": {
      "id": "aria-toggle-field-name",
      "title": "ARIA toggle fields have accessible names",
      "description": "When a toggle field doesn't have an accessible name, screen readers announce it with a generic name, making it unusable for users who rely on screen readers. [Learn more about toggle fields](https://dequeuniversity.com/rules/axe/4.4/aria-toggle-field-name).",
      "score": null,
      "scoreDisplayMode": "notApplicable"
    },
    "aria-tooltip-name": {
      "id": "aria-tooltip-name",
      "title": "ARIA `tooltip` elements have accessible names",
      "description": "When a tooltip element doesn't have an accessible name, screen readers announce it with a generic name, making it unusable for users who rely on screen readers. [Learn how to name `tooltip` elements](https://dequeuniversity.com/rules/axe/4.4/aria-tooltip-name).",
      "score": null,
      "scoreDisplayMode": "notApplicable"
    },
    "aria-treeitem-name": {
      "id": "aria-treeitem-name",
      "title": "ARIA `treeitem` elements have accessible names",
      "description": "When a `treeitem` element doesn't have an accessible name, screen readers announce it with a generic name, making it unusable for users who rely on screen readers. [Learn more about labeling `treeitem` elements](https://dequeuniversity.com/rules/axe/4.4/aria-treeitem-name).",
      "score": null,
      "scoreDisplayMode": "notApplicable"
    },
    "aria-valid-attr-value": {
      "id": "aria-valid-attr-value",
      "title": "`[aria-*]` attributes have valid values",
      "description": "Assistive technologies, like screen readers, can't interpret ARIA attributes with invalid values. [Learn more about valid values for ARIA attributes](https://dequeuniversity.com/rules/axe/4.4/aria-valid-attr-value).",
      "score": 1,
      "scoreDisplayMode": "binary",
      "details": {
        "type": "table",
        "headings": [],
        "items": []
      }
    },
    "aria-valid-attr": {
      "id": "aria-valid-attr",
      "title": "`[aria-*]` attributes are valid and not misspelled",
      "description": "Assistive technologies, like screen readers, can't interpret ARIA attributes with invalid names. [Learn more about valid ARIA attributes](https://dequeuniversity.com/rules/axe/4.4/aria-valid-attr).",
      "score": 1,
      "scoreDisplayMode": "binary",
      "details": {
        "type": "table",
        "headings": [],
        "items": []
      }
    },
    "button-name": {
      "id": "button-name",
      "title": "Buttons have an accessible name",
      "description": "When a button doesn't have an accessible name, screen readers announce it as \"button\", making it unusable for users who rely on screen readers. [Learn how to make buttons more accessible](https://dequeuniversity.com/rules/axe/4.4/button-name).",
      "score": 1,
      "scoreDisplayMode": "binary",
      "details": {
        "type": "table",
        "headings": [],
        "items": []
      }
    },
    "bypass": {
      "id": "bypass",
      "title": "The page contains a heading, skip link, or landmark region",
      "description": "Adding ways to bypass repetitive content lets keyboard users navigate the page more efficiently. [Learn more about bypass blocks](https://dequeuniversity.com/rules/axe/4.4/bypass).",
      "score": null,
      "scoreDisplayMode": "notApplicable"
    },
    "color-contrast": {
      "id": "color-contrast",
      "title": "Background and foreground colors have a sufficient contrast ratio",
      "description": "Low-contrast text is difficult or impossible for many users to read. [Learn how to provide sufficient color contrast](https://dequeuniversity.com/rules/axe/4.4/color-contrast).",
      "score": 1,
      "scoreDisplayMode": "binary",
      "details": {
        "type": "table",
        "headings": [],
        "items": []
      }
    },
    "definition-list": {
      "id": "definition-list",
      "title": "`<dl>`'s contain only properly-ordered `<dt>` and `<dd>` groups, `<script>`, `<template>` or `<div>` elements.",
      "description": "When definition lists are not properly marked up, screen readers may produce confusing or inaccurate output. [Learn how to structure definition lists correctly](https://dequeuniversity.com/rules/axe/4.4/definition-list).",
      "score": null,
      "scoreDisplayMode": "notApplicable"
    },
    "dlitem": {
      "id": "dlitem",
      "title": "Definition list items are wrapped in `<dl>` elements",
      "description": "Definition list items (`<dt>` and `<dd>`) must be wrapped in a parent `<dl>` element to ensure that screen readers can properly announce them. [Learn how to structure definition lists correctly](https://dequeuniversity.com/rules/axe/4.4/dlitem).",
      "score": null,
      "scoreDisplayMode": "notApplicable"
    },
    "document-title": {
      "id": "document-title",
      "title": "Document has a `<title>` element",
      "description": "The title gives screen reader users an overview of the page, and search engine users rely on it heavily to determine if a page is relevant to their search. [Learn more about document titles](https://dequeuniversity.com/rules/axe/4.4/document-title).",
      "score": 1,
      "scoreDisplayMode": "binary",
      "details": {
        "type": "table",
        "headings": [],
        "items": []
      }
    },
    "duplicate-id-active": {
      "id": "duplicate-id-active",
      "title": "`[id]` attributes on active, focusable elements are unique",
      "description": "All focusable elements must have a unique `id` to ensure that they're visible to assistive technologies. [Learn how to fix duplicate `id`s](https://dequeuniversity.com/rules/axe/4.4/duplicate-id-active).",
      "score": null,
      "scoreDisplayMode": "notApplicable"
    },
    "duplicate-id-aria": {
      "id": "duplicate-id-aria",
      "title": "ARIA IDs are unique",
      "description": "The value of an ARIA ID must be unique to prevent other instances from being overlooked by assistive technologies. [Learn how to fix duplicate ARIA IDs](https://dequeuniversity.com/rules/axe/4.4/duplicate-id-aria).",
      "score": 1,
      "scoreDisplayMode": "binary",
      "details": {
        "type": "table",
        "headings": [],
        "items": []
      }
    },
    "form-field-multiple-labels": {
      "id": "form-field-multiple-labels",
      "title": "No form fields have multiple labels",
      "description": "Form fields with multiple labels can be confusingly announced by assistive technologies like screen readers which use either the first, the last, or all of the labels. [Learn how to use form labels](https://dequeuniversity.com/rules/axe/4.4/form-field-multiple-labels).",
      "score": null,
      "scoreDisplayMode": "notApplicable"
    },
    "frame-title": {
      "id": "frame-title",
      "title": "`<frame>` or `<iframe>` elements have a title",
      "description": "Screen reader users rely on frame titles to describe the contents of frames. [Learn more about frame titles](https://dequeuniversity.com/rules/axe/4.4/frame-title).",
      "score": null,
      "scoreDisplayMode": "notApplicable"
    },
    "heading-order": {
      "id": "heading-order",
      "title": "Heading elements appear in a sequentially-descending order",
      "description": "Properly ordered headings that do not skip levels convey the semantic structure of the page, making it easier to navigate and understand when using assistive technologies. [Learn more about heading order](https://dequeuniversity.com/rules/axe/4.4/heading-order).",
      "score": 1,
      "scoreDisplayMode": "binary",
      "details": {
        "type": "table",
        "headings": [],
        "items": []
      }
    },
    "html-has-lang": {
      "id": "html-has-lang",
      "title": "`<html>` element does not have a `[lang]` attribute",
      "description": "If a page doesn't specify a `lang` attribute, a screen reader assumes that the page is in the default language that the user chose when setting up the screen reader. If the page isn't actually in the default language, then the screen reader might not announce the page's text correctly. [Learn more about the `lang` attribute](https://dequeuniversity.com/rules/axe/4.4/html-has-lang).",
      "score": 0,
      "scoreDisplayMode": "binary",
      "details": {
        "type": "table",
        "headings": [
          {
            "key": "node",
            "valueType": "node",
            "subItemsHeading": {
              "key": "relatedNode",
              "valueType": "node"
            },
            "label": "Failing Elements"
          }
        ],
        "items": [
          {
            "node": {
              "type": "node",
              "lhId": "5-48-HTML",
              "path": "3,HTML",
              "selector": "html",
              "boundingRect": {
                "top": 0,
                "bottom": 1365,
                "left": 0,
                "right": 360,
                "width": 360,
                "height": 1365
              },
              "snippet": "<html>",
              "nodeLabel": "html",
              "explanation": "Fix any of the following:\n  The <html> element does not have a lang attribute"
            }
          }
        ],
        "debugData": {
          "type": "debugdata",
          "impact": "serious",
          "tags": [
            "cat.language",
            "wcag2a",
            "wcag311",
            "ACT"
          ]
        }
      }
    },
    "html-lang-valid": {
      "id": "html-lang-valid",
      "title": "`<html>` element has a valid value for its `[lang]` attribute",
      "description": "Specifying a valid [BCP 47 language](https://www.w3.org/International/questions/qa-choosing-language-tags#question) helps screen readers announce text properly. [Learn how to use the `lang` attribute](https://dequeuniversity.com/rules/axe/4.4/html-lang-valid).",
      "score": null,
      "scoreDisplayMode": "notApplicable"
    },
    "image-alt": {
      "id": "image-alt",
      "title": "Image elements do not have `[alt]` attributes",
      "description": "Informative elements should aim for short, descriptive alternate text. Decorative elements can be ignored with an empty alt attribute. [Learn more about the `alt` attribute](https://dequeuniversity.com/rules/axe/4.4/image-alt).",
      "score": 0,
      "scoreDisplayMode": "binary",
      "details": {
        "type": "table",
        "headings": [
          {
            "key": "node",
            "valueType": "node",
            "subItemsHeading": {
              "key": "relatedNode",
              "valueType": "node"
            },
            "label": "Failing Elements"
          }
        ],
        "items": [
          {
            "node": {
              "type": "node",
              "lhId": "5-49-IMG",
              "path": "3,HTML,1,BODY,14,IMG",
              "selector": "body > img",
              "boundingRect": {
                "top": 639,
                "bottom": 654,
                "left": 8,
                "right": 128,
                "width": 120,
                "height": 15
              },
              "snippet": "<img src=\"lighthouse-480x318.jpg?iar1\" width=\"120\" height=\"15\">",
              "nodeLabel": "body > img",
              "explanation": "Fix any of the following:\n  Element does not have an alt attribute\n  aria-label attribute does not exist or is empty\n  aria-labelledby attribute does not exist, references elements that do not exist or references elements that are empty\n  Element has no title attribute\n  Element's default semantics were not overridden with role=\"none\" or role=\"presentation\""
            }
          },
          {
            "node": {
              "type": "node",
              "lhId": "5-50-IMG",
              "path": "3,HTML,1,BODY,17,IMG",
              "selector": "body > img",
              "boundingRect": {
                "top": 574,
                "bottom": 654,
                "left": 132,
                "right": 252,
                "width": 120,
                "height": 80
              },
              "snippet": "<img loading=\"lazy\" src=\"lighthouse-480x318.jpg?iar2\" width=\"120\" height=\"80\">",
              "nodeLabel": "body > img",
              "explanation": "Fix any of the following:\n  Element does not have an alt attribute\n  aria-label attribute does not exist or is empty\n  aria-labelledby attribute does not exist, references elements that do not exist or references elements that are empty\n  Element has no title attribute\n  Element's default semantics were not overridden with role=\"none\" or role=\"presentation\""
            }
          },
          {
            "node": {
              "type": "node",
              "lhId": "5-51-IMG",
              "path": "3,HTML,1,BODY,19,IMG",
              "selector": "body > img",
              "boundingRect": {
                "top": 574,
                "bottom": 814,
                "left": 252,
                "right": 612,
                "width": 360,
                "height": 240
              },
              "snippet": "<img src=\"lighthouse-480x318.jpg?isr1\" width=\"360\" height=\"240\" style=\"position: absolute;\">",
              "nodeLabel": "body > img",
              "explanation": "Fix any of the following:\n  Element does not have an alt attribute\n  aria-label attribute does not exist or is empty\n  aria-labelledby attribute does not exist, references elements that do not exist or references elements that are empty\n  Element has no title attribute\n  Element's default semantics were not overridden with role=\"none\" or role=\"presentation\""
            }
          },
          {
            "node": {
              "type": "node",
              "lhId": "5-52-IMG",
              "path": "3,HTML,1,BODY,21,IMG",
              "selector": "body > img",
              "boundingRect": {
                "top": 574,
                "bottom": 654,
                "left": 252,
                "right": 372,
                "width": 120,
                "height": 80
              },
              "snippet": "<img src=\"lighthouse-480x318.jpg?isr2\" width=\"120\" height=\"80\" style=\"position: absolute;\">",
              "nodeLabel": "body > img",
              "explanation": "Fix any of the following:\n  Element does not have an alt attribute\n  aria-label attribute does not exist or is empty\n  aria-labelledby attribute does not exist, references elements that do not exist or references elements that are empty\n  Element has no title attribute\n  Element's default semantics were not overridden with role=\"none\" or role=\"presentation\""
            }
          },
          {
            "node": {
              "type": "node",
              "lhId": "5-53-IMG",
              "path": "3,HTML,1,BODY,23,IMG",
              "selector": "body > img",
              "boundingRect": {
                "top": 574,
                "bottom": 814,
                "left": 252,
                "right": 612,
                "width": 360,
                "height": 240
              },
              "snippet": "<img src=\"lighthouse-480x318.jpg?isr3\" width=\"360\" height=\"240\" style=\"image-rendering: pixelated; position: absolute;\">",
              "nodeLabel": "body > img",
              "explanation": "Fix any of the following:\n  Element does not have an alt attribute\n  aria-label attribute does not exist or is empty\n  aria-labelledby attribute does not exist, references elements that do not exist or references elements that are empty\n  Element has no title attribute\n  Element's default semantics were not overridden with role=\"none\" or role=\"presentation\""
            }
          },
          {
            "node": {
              "type": "node",
              "lhId": "5-54-IMG",
              "path": "3,HTML,1,BODY,25,IMG",
              "selector": "body > img",
              "boundingRect": {
                "top": 574,
                "bottom": 814,
                "left": 252,
                "right": 612,
                "width": 360,
                "height": 240
              },
              "snippet": "<img src=\"http://localhost:10200/dobetterweb/lighthouse-480x318.jpg\" srcset=\"lighthouse-480x318.jpg 2x\" width=\"360\" height=\"240\" style=\"position: absolute;\">",
              "nodeLabel": "body > img",
              "explanation": "Fix any of the following:\n  Element does not have an alt attribute\n  aria-label attribute does not exist or is empty\n  aria-labelledby attribute does not exist, references elements that do not exist or references elements that are empty\n  Element has no title attribute\n  Element's default semantics were not overridden with role=\"none\" or role=\"presentation\""
            }
          },
          {
            "node": {
              "type": "node",
              "lhId": "5-55-IMG",
              "path": "3,HTML,1,BODY,27,IMG",
              "selector": "body > img",
              "boundingRect": {
                "top": 658,
                "bottom": 1120,
                "left": 8,
                "right": 819,
                "width": 811,
                "height": 462
              },
              "snippet": "<img src=\"lighthouse-rotating.gif\" width=\"811\" height=\"462\">",
              "nodeLabel": "body > img",
              "explanation": "Fix any of the following:\n  Element does not have an alt attribute\n  aria-label attribute does not exist or is empty\n  aria-labelledby attribute does not exist, references elements that do not exist or references elements that are empty\n  Element has no title attribute\n  Element's default semantics were not overridden with role=\"none\" or role=\"presentation\""
            }
          },
          {
            "node": {
              "type": "node",
              "lhId": "5-56-IMG",
              "path": "3,HTML,1,BODY,66,IMG",
              "selector": "body > img",
              "boundingRect": {
                "top": 1295,
                "bottom": 1311,
                "left": 322,
                "right": 338,
                "width": 16,
                "height": 16
              },
              "snippet": "<img src=\"blob:http://localhost:10200/84c78bd5-a720-43b4-93e0-26591a9ff8ee\">",
              "nodeLabel": "body > img",
              "explanation": "Fix any of the following:\n  Element does not have an alt attribute\n  aria-label attribute does not exist or is empty\n  aria-labelledby attribute does not exist, references elements that do not exist or references elements that are empty\n  Element has no title attribute\n  Element's default semantics were not overridden with role=\"none\" or role=\"presentation\""
            }
          },
          {
            "node": {
              "type": "node",
              "lhId": "5-57-IMG",
              "path": "3,HTML,1,BODY,78,IMG",
              "selector": "body > img",
              "boundingRect": {
                "top": 1337,
                "bottom": 1353,
                "left": 8,
                "right": 24,
                "width": 16,
                "height": 16
              },
              "snippet": "<img src=\"filesystem:http://localhost:10200/temporary/empty-0.48387978403091236.png\">",
              "nodeLabel": "body > img",
              "explanation": "Fix any of the following:\n  Element does not have an alt attribute\n  aria-label attribute does not exist or is empty\n  aria-labelledby attribute does not exist, references elements that do not exist or references elements that are empty\n  Element has no title attribute\n  Element's default semantics were not overridden with role=\"none\" or role=\"presentation\""
            }
          }
        ],
        "debugData": {
          "type": "debugdata",
          "impact": "critical",
          "tags": [
            "cat.text-alternatives",
            "wcag2a",
            "wcag111",
            "section508",
            "section508.22.a",
            "ACT"
          ]
        }
      }
    },
    "input-image-alt": {
      "id": "input-image-alt",
      "title": "`<input type=\"image\">` elements have `[alt]` text",
      "description": "When an image is being used as an `<input>` button, providing alternative text can help screen reader users understand the purpose of the button. [Learn about input image alt text](https://dequeuniversity.com/rules/axe/4.4/input-image-alt).",
      "score": null,
      "scoreDisplayMode": "notApplicable"
    },
    "label": {
      "id": "label",
      "title": "Form elements do not have associated labels",
      "description": "Labels ensure that form controls are announced properly by assistive technologies, like screen readers. [Learn more about form element labels](https://dequeuniversity.com/rules/axe/4.4/label).",
      "score": 0,
      "scoreDisplayMode": "binary",
      "details": {
        "type": "table",
        "headings": [
          {
            "key": "node",
            "valueType": "node",
            "subItemsHeading": {
              "key": "relatedNode",
              "valueType": "node"
            },
            "label": "Failing Elements"
          }
        ],
        "items": [
          {
            "node": {
              "type": "node",
              "lhId": "5-41-INPUT",
              "path": "3,HTML,1,BODY,61,INPUT",
              "selector": "body > input",
              "boundingRect": {
                "top": 1274,
                "bottom": 1295,
                "left": 192,
                "right": 345,
                "width": 153,
                "height": 21
              },
              "snippet": "<input type=\"password\" onpaste=\"event.preventDefault();\">",
              "nodeLabel": "body > input",
              "explanation": "Fix any of the following:\n  Form element does not have an implicit (wrapped) <label>\n  Form element does not have an explicit <label>\n  aria-label attribute does not exist or is empty\n  aria-labelledby attribute does not exist, references elements that do not exist or references elements that are empty\n  Element has no title attribute\n  Element has no placeholder attribute\n  Element's default semantics were not overridden with role=\"none\" or role=\"presentation\""
            }
          },
          {
            "node": {
              "type": "node",
              "lhId": "5-42-INPUT",
              "path": "3,HTML,1,BODY,63,INPUT",
              "selector": "body > input",
              "boundingRect": {
                "top": 1296,
                "bottom": 1317,
                "left": 8,
                "right": 161,
                "width": 153,
                "height": 21
              },
              "snippet": "<input type=\"password\">",
              "nodeLabel": "body > input",
              "explanation": "Fix any of the following:\n  Form element does not have an implicit (wrapped) <label>\n  Form element does not have an explicit <label>\n  aria-label attribute does not exist or is empty\n  aria-labelledby attribute does not exist, references elements that do not exist or references elements that are empty\n  Element has no title attribute\n  Element has no placeholder attribute\n  Element's default semantics were not overridden with role=\"none\" or role=\"presentation\""
            }
          },
          {
            "node": {
              "type": "node",
              "lhId": "5-43-INPUT",
              "path": "3,HTML,1,BODY,65,INPUT",
              "selector": "body > input",
              "boundingRect": {
                "top": 1296,
                "bottom": 1317,
                "left": 165,
                "right": 318,
                "width": 153,
                "height": 21
              },
              "snippet": "<input type=\"password\" onpaste=\"return false;\">",
              "nodeLabel": "body > input",
              "explanation": "Fix any of the following:\n  Form element does not have an implicit (wrapped) <label>\n  Form element does not have an explicit <label>\n  aria-label attribute does not exist or is empty\n  aria-labelledby attribute does not exist, references elements that do not exist or references elements that are empty\n  Element has no title attribute\n  Element has no placeholder attribute\n  Element's default semantics were not overridden with role=\"none\" or role=\"presentation\""
            }
          }
        ],
        "debugData": {
          "type": "debugdata",
          "impact": "critical",
          "tags": [
            "cat.forms",
            "wcag2a",
            "wcag412",
            "wcag131",
            "section508",
            "section508.22.n",
            "ACT"
          ]
        }
      }
    },
    "link-name": {
      "id": "link-name",
      "title": "Links do not have a discernible name",
      "description": "Link text (and alternate text for images, when used as links) that is discernible, unique, and focusable improves the navigation experience for screen reader users. [Learn how to make links accessible](https://dequeuniversity.com/rules/axe/4.4/link-name).",
      "score": 0,
      "scoreDisplayMode": "binary",
      "details": {
        "type": "table",
        "headings": [
          {
            "key": "node",
            "valueType": "node",
            "subItemsHeading": {
              "key": "relatedNode",
              "valueType": "node"
            },
            "label": "Failing Elements"
          }
        ],
        "items": [
          {
            "node": {
              "type": "node",
              "lhId": "5-9-A",
              "path": "3,HTML,1,BODY,57,A",
              "selector": "body > a",
              "boundingRect": {
                "top": 1275,
                "bottom": 1293,
                "left": 192,
                "right": 192,
                "width": 0,
                "height": 18
              },
              "snippet": "<a href=\"javascript:void(0)\" target=\"_blank\">",
              "nodeLabel": "body > a",
              "explanation": "Fix all of the following:\n  Element is in tab order and does not have accessible text\n\nFix any of the following:\n  Element does not have text that is visible to screen readers\n  aria-label attribute does not exist or is empty\n  aria-labelledby attribute does not exist, references elements that do not exist or references elements that are empty\n  Element has no title attribute"
            }
          },
          {
            "node": {
              "type": "node",
              "lhId": "5-10-A",
              "path": "3,HTML,1,BODY,59,A",
              "selector": "body > a",
              "boundingRect": {
                "top": 1275,
                "bottom": 1293,
                "left": 192,
                "right": 192,
                "width": 0,
                "height": 18
              },
              "snippet": "<a href=\"mailto:inbox@email.com\" target=\"_blank\">",
              "nodeLabel": "body > a",
              "explanation": "Fix all of the following:\n  Element is in tab order and does not have accessible text\n\nFix any of the following:\n  Element does not have text that is visible to screen readers\n  aria-label attribute does not exist or is empty\n  aria-labelledby attribute does not exist, references elements that do not exist or references elements that are empty\n  Element has no title attribute"
            }
          }
        ],
        "debugData": {
          "type": "debugdata",
          "impact": "serious",
          "tags": [
            "cat.name-role-value",
            "wcag2a",
            "wcag412",
            "wcag244",
            "section508",
            "section508.22.a",
            "ACT"
          ]
        }
      }
    },
    "list": {
      "id": "list",
      "title": "Lists contain only `<li>` elements and script supporting elements (`<script>` and `<template>`).",
      "description": "Screen readers have a specific way of announcing lists. Ensuring proper list structure aids screen reader output. [Learn more about proper list structure](https://dequeuniversity.com/rules/axe/4.4/list).",
      "score": null,
      "scoreDisplayMode": "notApplicable"
    },
    "listitem": {
      "id": "listitem",
      "title": "List items (`<li>`) are contained within `<ul>`, `<ol>` or `<menu>` parent elements",
      "description": "Screen readers require list items (`<li>`) to be contained within a parent `<ul>`, `<ol>` or `<menu>` to be announced properly. [Learn more about proper list structure](https://dequeuniversity.com/rules/axe/4.4/listitem).",
      "score": null,
      "scoreDisplayMode": "notApplicable"
    },
    "meta-refresh": {
      "id": "meta-refresh",
      "title": "The document does not use `<meta http-equiv=\"refresh\">`",
      "description": "Users do not expect a page to refresh automatically, and doing so will move focus back to the top of the page. This may create a frustrating or confusing experience. [Learn more about the refresh meta tag](https://dequeuniversity.com/rules/axe/4.4/meta-refresh).",
      "score": null,
      "scoreDisplayMode": "notApplicable"
    },
    "meta-viewport": {
      "id": "meta-viewport",
      "title": "`[user-scalable=\"no\"]` is not used in the `<meta name=\"viewport\">` element and the `[maximum-scale]` attribute is not less than 5.",
      "description": "Disabling zooming is problematic for users with low vision who rely on screen magnification to properly see the contents of a web page. [Learn more about the viewport meta tag](https://dequeuniversity.com/rules/axe/4.4/meta-viewport).",
      "score": 1,
      "scoreDisplayMode": "binary",
      "details": {
        "type": "table",
        "headings": [],
        "items": []
      }
    },
    "object-alt": {
      "id": "object-alt",
      "title": "`<object>` elements do not have alternate text",
      "description": "Screen readers cannot translate non-text content. Adding alternate text to `<object>` elements helps screen readers convey meaning to users. [Learn more about alt text for `object` elements](https://dequeuniversity.com/rules/axe/4.4/object-alt).",
      "score": 0,
      "scoreDisplayMode": "binary",
      "details": {
        "type": "table",
        "headings": [
          {
            "key": "node",
            "valueType": "node",
            "subItemsHeading": {
              "key": "relatedNode",
              "valueType": "node"
            },
            "label": "Failing Elements"
          }
        ],
        "items": [
          {
            "node": {
              "type": "node",
              "lhId": "5-58-OBJECT",
              "path": "3,HTML,1,BODY,4,OBJECT",
              "selector": "body > object#5934a",
              "boundingRect": {
                "top": 8,
                "bottom": 158,
                "left": 8,
                "right": 308,
                "width": 300,
                "height": 150
              },
              "snippet": "<object id=\"5934a\">",
              "nodeLabel": "body > object#5934a",
              "explanation": "Fix any of the following:\n  aria-label attribute does not exist or is empty\n  aria-labelledby attribute does not exist, references elements that do not exist or references elements that are empty\n  Element has no title attribute\n  Element's default semantics were not overridden with role=\"none\" or role=\"presentation\""
            }
          },
          {
            "node": {
              "type": "node",
              "lhId": "5-59-OBJECT",
              "path": "3,HTML,1,BODY,5,OBJECT",
              "selector": "body > object#5934b",
              "boundingRect": {
                "top": 162,
                "bottom": 312,
                "left": 8,
                "right": 308,
                "width": 300,
                "height": 150
              },
              "snippet": "<object id=\"5934b\">",
              "nodeLabel": "body > object#5934b",
              "explanation": "Fix any of the following:\n  aria-label attribute does not exist or is empty\n  aria-labelledby attribute does not exist, references elements that do not exist or references elements that are empty\n  Element has no title attribute\n  Element's default semantics were not overridden with role=\"none\" or role=\"presentation\""
            }
          }
        ],
        "debugData": {
          "type": "debugdata",
          "impact": "serious",
          "tags": [
            "cat.text-alternatives",
            "wcag2a",
            "wcag111",
            "section508",
            "section508.22.a"
          ]
        }
      }
    },
    "tabindex": {
      "id": "tabindex",
      "title": "No element has a `[tabindex]` value greater than 0",
      "description": "A value greater than 0 implies an explicit navigation ordering. Although technically valid, this often creates frustrating experiences for users who rely on assistive technologies. [Learn more about the `tabindex` attribute](https://dequeuniversity.com/rules/axe/4.4/tabindex).",
      "score": null,
      "scoreDisplayMode": "notApplicable"
    },
    "td-headers-attr": {
      "id": "td-headers-attr",
      "title": "Cells in a `<table>` element that use the `[headers]` attribute refer to table cells within the same table.",
      "description": "Screen readers have features to make navigating tables easier. Ensuring `<td>` cells using the `[headers]` attribute only refer to other cells in the same table may improve the experience for screen reader users. [Learn more about the `headers` attribute](https://dequeuniversity.com/rules/axe/4.4/td-headers-attr).",
      "score": null,
      "scoreDisplayMode": "notApplicable"
    },
    "th-has-data-cells": {
      "id": "th-has-data-cells",
      "title": "`<th>` elements and elements with `[role=\"columnheader\"/\"rowheader\"]` have data cells they describe.",
      "description": "Screen readers have features to make navigating tables easier. Ensuring table headers always refer to some set of cells may improve the experience for screen reader users. [Learn more about table headers](https://dequeuniversity.com/rules/axe/4.4/th-has-data-cells).",
      "score": null,
      "scoreDisplayMode": "notApplicable"
    },
    "valid-lang": {
      "id": "valid-lang",
      "title": "`[lang]` attributes have a valid value",
      "description": "Specifying a valid [BCP 47 language](https://www.w3.org/International/questions/qa-choosing-language-tags#question) on elements helps ensure that text is pronounced correctly by a screen reader. [Learn how to use the `lang` attribute](https://dequeuniversity.com/rules/axe/4.4/valid-lang).",
      "score": null,
      "scoreDisplayMode": "notApplicable"
    },
    "video-caption": {
      "id": "video-caption",
      "title": "`<video>` elements contain a `<track>` element with `[kind=\"captions\"]`",
      "description": "When a video provides a caption it is easier for deaf and hearing impaired users to access its information. [Learn more about video captions](https://dequeuniversity.com/rules/axe/4.4/video-caption).",
      "score": null,
      "scoreDisplayMode": "notApplicable"
    },
    "custom-controls-labels": {
      "id": "custom-controls-labels",
      "title": "Custom controls have associated labels",
      "description": "Custom interactive controls have associated labels, provided by aria-label or aria-labelledby. [Learn more about custom controls and labels](https://developer.chrome.com/docs/lighthouse/accessibility/custom-controls-labels/).",
      "score": null,
      "scoreDisplayMode": "manual"
    },
    "custom-controls-roles": {
      "id": "custom-controls-roles",
      "title": "Custom controls have ARIA roles",
      "description": "Custom interactive controls have appropriate ARIA roles. [Learn how to add roles to custom controls](https://developer.chrome.com/docs/lighthouse/accessibility/custom-control-roles/).",
      "score": null,
      "scoreDisplayMode": "manual"
    },
    "focus-traps": {
      "id": "focus-traps",
      "title": "User focus is not accidentally trapped in a region",
      "description": "A user can tab into and out of any control or region without accidentally trapping their focus. [Learn how to avoid focus traps](https://developer.chrome.com/docs/lighthouse/accessibility/focus-traps/).",
      "score": null,
      "scoreDisplayMode": "manual"
    },
    "focusable-controls": {
      "id": "focusable-controls",
      "title": "Interactive controls are keyboard focusable",
      "description": "Custom interactive controls are keyboard focusable and display a focus indicator. [Learn how to make custom controls focusable](https://developer.chrome.com/docs/lighthouse/accessibility/focusable-controls/).",
      "score": null,
      "scoreDisplayMode": "manual"
    },
    "interactive-element-affordance": {
      "id": "interactive-element-affordance",
      "title": "Interactive elements indicate their purpose and state",
      "description": "Interactive elements, such as links and buttons, should indicate their state and be distinguishable from non-interactive elements. [Learn how to decorate interactive elements with affordance hints](https://developer.chrome.com/docs/lighthouse/accessibility/interactive-element-affordance/).",
      "score": null,
      "scoreDisplayMode": "manual"
    },
    "logical-tab-order": {
      "id": "logical-tab-order",
      "title": "The page has a logical tab order",
      "description": "Tabbing through the page follows the visual layout. Users cannot focus elements that are offscreen. [Learn more about logical tab ordering](https://developer.chrome.com/docs/lighthouse/accessibility/logical-tab-order/).",
      "score": null,
      "scoreDisplayMode": "manual"
    },
    "managed-focus": {
      "id": "managed-focus",
      "title": "The user's focus is directed to new content added to the page",
      "description": "If new content, such as a dialog, is added to the page, the user's focus is directed to it. [Learn how to direct focus to new content](https://developer.chrome.com/docs/lighthouse/accessibility/managed-focus/).",
      "score": null,
      "scoreDisplayMode": "manual"
    },
    "offscreen-content-hidden": {
      "id": "offscreen-content-hidden",
      "title": "Offscreen content is hidden from assistive technology",
      "description": "Offscreen content is hidden with display: none or aria-hidden=true. [Learn how to properly hide offscreen content](https://developer.chrome.com/docs/lighthouse/accessibility/offscreen-content-hidden/).",
      "score": null,
      "scoreDisplayMode": "manual"
    },
    "use-landmarks": {
      "id": "use-landmarks",
      "title": "HTML5 landmark elements are used to improve navigation",
      "description": "Landmark elements (<main>, <nav>, etc.) are used to improve the keyboard navigation of the page for assistive technology. [Learn more about landmark elements](https://developer.chrome.com/docs/lighthouse/accessibility/use-landmarks/).",
      "score": null,
      "scoreDisplayMode": "manual"
    },
    "visual-order-follows-dom": {
      "id": "visual-order-follows-dom",
      "title": "Visual order on the page follows DOM order",
      "description": "DOM order matches the visual order, improving navigation for assistive technology. [Learn more about DOM and visual ordering](https://developer.chrome.com/docs/lighthouse/accessibility/visual-order-follows-dom/).",
      "score": null,
      "scoreDisplayMode": "manual"
    },
    "uses-long-cache-ttl": {
      "id": "uses-long-cache-ttl",
      "title": "Serve static assets with an efficient cache policy",
      "description": "A long cache lifetime can speed up repeat visits to your page. [Learn more about efficient cache policies](https://web.dev/uses-long-cache-ttl/).",
      "score": 0.02,
      "scoreDisplayMode": "numeric",
      "numericValue": 1258057,
      "numericUnit": "byte",
      "displayValue": "18 resources found",
      "details": {
        "type": "table",
        "headings": [
          {
            "key": "url",
            "valueType": "url",
            "label": "URL"
          },
          {
            "key": "cacheLifetimeMs",
            "valueType": "ms",
            "label": "Cache TTL",
            "displayUnit": "duration"
          },
          {
            "key": "totalBytes",
            "valueType": "bytes",
            "label": "Transfer Size",
            "displayUnit": "kb",
            "granularity": 1
          }
        ],
        "items": [
          {
            "url": "http://localhost:10200/dobetterweb/lighthouse-rotating.gif",
            "cacheLifetimeMs": 0,
            "cacheHitProbability": 0,
            "totalBytes": 934487,
            "wastedBytes": 934487
          },
          {
            "url": "http://localhost:10200/dobetterweb/third_party/aggressive-promise-polyfill.js",
            "cacheLifetimeMs": 0,
            "cacheHitProbability": 0,
            "totalBytes": 166550,
            "wastedBytes": 166550
          },
          {
            "url": "http://localhost:10200/dobetterweb/lighthouse-480x318.jpg",
            "cacheLifetimeMs": 0,
            "cacheHitProbability": 0,
            "totalBytes": 24822,
            "wastedBytes": 24822
          },
          {
            "url": "http://localhost:10200/dobetterweb/lighthouse-480x318.jpg?iar1",
            "cacheLifetimeMs": 0,
            "cacheHitProbability": 0,
            "totalBytes": 24822,
            "wastedBytes": 24822
          },
          {
            "url": "http://localhost:10200/dobetterweb/lighthouse-480x318.jpg?iar2",
            "cacheLifetimeMs": 0,
            "cacheHitProbability": 0,
            "totalBytes": 24822,
            "wastedBytes": 24822
          },
          {
            "url": "http://localhost:10200/dobetterweb/lighthouse-480x318.jpg?isr1",
            "cacheLifetimeMs": 0,
            "cacheHitProbability": 0,
            "totalBytes": 24822,
            "wastedBytes": 24822
          },
          {
            "url": "http://localhost:10200/dobetterweb/lighthouse-480x318.jpg?isr2",
            "cacheLifetimeMs": 0,
            "cacheHitProbability": 0,
            "totalBytes": 24822,
            "wastedBytes": 24822
          },
          {
            "url": "http://localhost:10200/dobetterweb/lighthouse-480x318.jpg?isr3",
            "cacheLifetimeMs": 0,
            "cacheHitProbability": 0,
            "totalBytes": 24822,
            "wastedBytes": 24822
          },
          {
            "url": "http://localhost:10200/dobetterweb/dbw_disabled.css?delay=200&isdisabled",
            "cacheLifetimeMs": 0,
            "cacheHitProbability": 0,
            "totalBytes": 1190,
            "wastedBytes": 1190
          },
          {
            "url": "http://localhost:10200/dobetterweb/dbw_tester.js",
            "cacheLifetimeMs": 0,
            "cacheHitProbability": 0,
            "totalBytes": 1052,
            "wastedBytes": 1052
          },
          {
            "url": "http://localhost:10200/dobetterweb/dbw_tester.css?delay=100",
            "cacheLifetimeMs": 0,
            "cacheHitProbability": 0,
            "totalBytes": 903,
            "wastedBytes": 903
          },
          {
            "url": "http://localhost:10200/dobetterweb/dbw_tester.css?delay=2000&async=true",
            "cacheLifetimeMs": 0,
            "cacheHitProbability": 0,
            "totalBytes": 903,
            "wastedBytes": 903
          },
          {
            "url": "http://localhost:10200/dobetterweb/dbw_tester.css?delay=2200",
            "cacheLifetimeMs": 0,
            "cacheHitProbability": 0,
            "totalBytes": 903,
            "wastedBytes": 903
          },
          {
            "url": "http://localhost:10200/dobetterweb/dbw_tester.css?delay=3000&async=true",
            "cacheLifetimeMs": 0,
            "cacheHitProbability": 0,
            "totalBytes": 903,
            "wastedBytes": 903
          },
          {
            "url": "http://localhost:10200/dobetterweb/dbw_tester.css?delay=3000&capped",
            "cacheLifetimeMs": 0,
            "cacheHitProbability": 0,
            "totalBytes": 903,
            "wastedBytes": 903
          },
          {
            "url": "http://localhost:10200/dobetterweb/dbw_tester.css?scriptActivated&delay=200",
            "cacheLifetimeMs": 0,
            "cacheHitProbability": 0,
            "totalBytes": 903,
            "wastedBytes": 903
          },
          {
            "url": "http://localhost:10200/dobetterweb/empty_module.js?delay=500",
            "cacheLifetimeMs": 0,
            "cacheHitProbability": 0,
            "totalBytes": 221,
            "wastedBytes": 221
          },
          {
            "url": "http://localhost:10200/dobetterweb/empty.css",
            "cacheLifetimeMs": 0,
            "cacheHitProbability": 0,
            "totalBytes": 207,
            "wastedBytes": 207
          }
        ],
        "summary": {
          "wastedBytes": 1258057
        }
      }
    },
    "total-byte-weight": {
      "id": "total-byte-weight",
      "title": "Avoids enormous network payloads",
      "description": "Large network payloads cost users real money and are highly correlated with long load times. [Learn how to reduce payload sizes](https://web.dev/total-byte-weight/).",
      "score": 1,
      "scoreDisplayMode": "numeric",
      "numericValue": 1324308,
      "numericUnit": "byte",
      "displayValue": "Total size was 1,293 KiB",
      "details": {
        "type": "table",
        "headings": [
          {
            "key": "url",
            "valueType": "url",
            "label": "URL"
          },
          {
            "key": "totalBytes",
            "valueType": "bytes",
            "label": "Transfer Size"
          }
        ],
        "items": [
          {
            "url": "http://localhost:10200/dobetterweb/lighthouse-rotating.gif",
            "totalBytes": 934487
          },
          {
            "url": "http://localhost:10200/dobetterweb/third_party/aggressive-promise-polyfill.js",
            "totalBytes": 166550
          },
          {
            "url": "http://ajax.googleapis.com/ajax/libs/jquery/2.1.1/jquery.min.js",
            "totalBytes": 30346
          },
          {
            "url": "http://localhost:10200/dobetterweb/lighthouse-480x318.jpg",
            "totalBytes": 24822
          },
          {
            "url": "http://localhost:10200/dobetterweb/lighthouse-480x318.jpg?iar1",
            "totalBytes": 24822
          },
          {
            "url": "http://localhost:10200/dobetterweb/lighthouse-480x318.jpg?iar2",
            "totalBytes": 24822
          },
          {
            "url": "http://localhost:10200/dobetterweb/lighthouse-480x318.jpg?isr1",
            "totalBytes": 24822
          },
          {
            "url": "http://localhost:10200/dobetterweb/lighthouse-480x318.jpg?isr2",
            "totalBytes": 24822
          },
          {
            "url": "http://localhost:10200/dobetterweb/lighthouse-480x318.jpg?isr3",
            "totalBytes": 24822
          },
          {
            "url": "http://localhost:10200/dobetterweb/dbw_tester.html",
            "totalBytes": 17609
          }
        ]
      }
    },
    "offscreen-images": {
      "id": "offscreen-images",
      "title": "Defer offscreen images",
      "description": "Consider lazy-loading offscreen and hidden images after all critical resources have finished loading to lower time to interactive. [Learn how to defer offscreen images](https://web.dev/offscreen-images/).",
      "score": 1,
      "scoreDisplayMode": "numeric",
      "numericValue": 0,
      "numericUnit": "millisecond",
      "displayValue": "",
      "warnings": [],
      "details": {
        "type": "opportunity",
        "headings": [],
        "items": [],
        "overallSavingsMs": 0,
        "overallSavingsBytes": 0
      }
    },
    "render-blocking-resources": {
      "id": "render-blocking-resources",
      "title": "Eliminate render-blocking resources",
      "description": "Resources are blocking the first paint of your page. Consider delivering critical JS/CSS inline and deferring all non-critical JS/styles. [Learn how to eliminate render-blocking resources](https://web.dev/render-blocking-resources/).",
      "score": 1,
      "scoreDisplayMode": "numeric",
      "numericValue": 0,
      "numericUnit": "millisecond",
      "displayValue": "Potential savings of 0 ms",
      "details": {
        "type": "opportunity",
        "headings": [
          {
            "key": "url",
            "valueType": "url",
            "label": "URL"
          },
          {
            "key": "totalBytes",
            "valueType": "bytes",
            "label": "Transfer Size"
          },
          {
            "key": "wastedMs",
            "valueType": "timespanMs",
            "label": "Potential Savings"
          }
        ],
        "items": [
          {
            "url": "http://localhost:10200/dobetterweb/dbw_tester.css?delay=100",
            "totalBytes": 929,
            "wastedMs": 729
          },
          {
            "url": "http://localhost:10200/dobetterweb/unknown404.css?delay=200",
            "totalBytes": 235,
            "wastedMs": 879
          },
          {
            "url": "http://localhost:10200/dobetterweb/dbw_tester.css?delay=2200",
            "totalBytes": 929,
            "wastedMs": 879
          },
          {
            "url": "http://localhost:10200/dobetterweb/dbw_tester.css?delay=3000&capped",
            "totalBytes": 929,
            "wastedMs": 879
          },
          {
            "url": "http://localhost:10200/dobetterweb/dbw_tester.js",
            "totalBytes": 1078,
            "wastedMs": 879
          },
          {
            "url": "http://localhost:10200/dobetterweb/fcp-delayer.js?delay=5000",
            "totalBytes": 249,
            "wastedMs": 879
          }
        ],
        "overallSavingsMs": 0
      }
    },
    "unminified-css": {
      "id": "unminified-css",
      "title": "Minify CSS",
      "description": "Minifying CSS files can reduce network payload sizes. [Learn how to minify CSS](https://web.dev/unminified-css/).",
      "score": 1,
      "scoreDisplayMode": "numeric",
      "numericValue": 0,
      "numericUnit": "millisecond",
      "displayValue": "",
      "details": {
        "type": "opportunity",
        "headings": [],
        "items": [],
        "overallSavingsMs": 0,
        "overallSavingsBytes": 0
      }
    },
    "unminified-javascript": {
      "id": "unminified-javascript",
      "title": "Minify JavaScript",
      "description": "Minifying JavaScript files can reduce payload sizes and script parse time. [Learn how to minify JavaScript](https://web.dev/unminified-javascript/).",
      "score": 0.48,
      "scoreDisplayMode": "numeric",
      "numericValue": 900,
      "numericUnit": "millisecond",
      "displayValue": "Potential savings of 82 KiB",
      "warnings": [],
      "details": {
        "type": "opportunity",
        "headings": [
          {
            "key": "url",
            "valueType": "url",
            "label": "URL"
          },
          {
            "key": "totalBytes",
            "valueType": "bytes",
            "label": "Transfer Size"
          },
          {
            "key": "wastedBytes",
            "valueType": "bytes",
            "label": "Potential Savings"
          }
        ],
        "items": [
          {
            "url": "http://localhost:10200/dobetterweb/third_party/aggressive-promise-polyfill.js",
            "totalBytes": 166550,
            "wastedBytes": 83568,
            "wastedPercent": 50.176166426166425
          }
        ],
        "overallSavingsMs": 900,
        "overallSavingsBytes": 83568
      }
    },
    "unused-css-rules": {
      "id": "unused-css-rules",
      "title": "Reduce unused CSS",
      "description": "Reduce unused rules from stylesheets and defer CSS not used for above-the-fold content to decrease bytes consumed by network activity. [Learn how to reduce unused CSS](https://web.dev/unused-css-rules/).",
      "score": 1,
      "scoreDisplayMode": "numeric",
      "numericValue": 0,
      "numericUnit": "millisecond",
      "displayValue": "",
      "details": {
        "type": "opportunity",
        "headings": [],
        "items": [],
        "overallSavingsMs": 0,
        "overallSavingsBytes": 0
      }
    },
    "unused-javascript": {
      "id": "unused-javascript",
      "title": "Reduce unused JavaScript",
      "description": "Reduce unused JavaScript and defer loading scripts until they are required to decrease bytes consumed by network activity. [Learn how to reduce unused JavaScript](https://web.dev/unused-javascript/).",
      "score": 0.58,
      "scoreDisplayMode": "numeric",
      "numericValue": 600,
      "numericUnit": "millisecond",
      "displayValue": "Potential savings of 64 KiB",
      "details": {
        "type": "opportunity",
        "headings": [
          {
            "key": "url",
            "valueType": "url",
            "subItemsHeading": {
              "key": "source",
              "valueType": "code"
            },
            "label": "URL"
          },
          {
            "key": "totalBytes",
            "valueType": "bytes",
            "subItemsHeading": {
              "key": "sourceBytes"
            },
            "label": "Transfer Size"
          },
          {
            "key": "wastedBytes",
            "valueType": "bytes",
            "subItemsHeading": {
              "key": "sourceWastedBytes"
            },
            "label": "Potential Savings"
          }
        ],
        "items": [
          {
            "url": "http://localhost:10200/dobetterweb/third_party/aggressive-promise-polyfill.js",
            "totalBytes": 166550,
            "wastedBytes": 43567,
            "wastedPercent": 26.158609908609908
          },
          {
            "url": "http://ajax.googleapis.com/ajax/libs/jquery/2.1.1/jquery.min.js",
            "totalBytes": 30346,
            "wastedBytes": 21544,
            "wastedPercent": 70.99531129443884
          }
        ],
        "overallSavingsMs": 600,
        "overallSavingsBytes": 65111
      }
    },
    "modern-image-formats": {
      "id": "modern-image-formats",
      "title": "Serve images in next-gen formats",
      "description": "Image formats like WebP and AVIF often provide better compression than PNG or JPEG, which means faster downloads and less data consumption. [Learn more about modern image formats](https://web.dev/uses-webp-images/).",
      "score": 0.67,
      "scoreDisplayMode": "numeric",
      "numericValue": 450,
      "numericUnit": "millisecond",
      "displayValue": "Potential savings of 76 KiB",
      "warnings": [],
      "details": {
        "type": "opportunity",
        "headings": [
          {
            "key": "node",
            "valueType": "node",
            "label": ""
          },
          {
            "key": "url",
            "valueType": "url",
            "label": "URL"
          },
          {
            "key": "totalBytes",
            "valueType": "bytes",
            "label": "Resource Size"
          },
          {
            "key": "wastedBytes",
            "valueType": "bytes",
            "label": "Potential Savings"
          }
        ],
        "items": [
          {
            "node": {
              "type": "node",
              "lhId": "page-0-IMG",
              "path": "3,HTML,1,BODY,14,IMG",
              "selector": "body > img",
              "boundingRect": {
                "top": 639,
                "bottom": 654,
                "left": 8,
                "right": 128,
                "width": 120,
                "height": 15
              },
              "snippet": "<img src=\"lighthouse-480x318.jpg?iar1\" width=\"120\" height=\"15\">",
              "nodeLabel": "body > img"
            },
            "url": "http://localhost:10200/dobetterweb/lighthouse-480x318.jpg?iar1",
            "fromProtocol": true,
            "isCrossOrigin": false,
            "totalBytes": 24620,
            "wastedBytes": 12979.05,
            "wastedWebpBytes": 9002
          },
          {
            "node": {
              "type": "node",
              "lhId": "page-2-IMG",
              "path": "3,HTML,1,BODY,19,IMG",
              "selector": "body > img",
              "boundingRect": {
                "top": 574,
                "bottom": 814,
                "left": 252,
                "right": 612,
                "width": 360,
                "height": 240
              },
              "snippet": "<img src=\"lighthouse-480x318.jpg?isr1\" width=\"360\" height=\"240\" style=\"position: absolute;\">",
              "nodeLabel": "body > img"
            },
            "url": "http://localhost:10200/dobetterweb/lighthouse-480x318.jpg?isr1",
            "fromProtocol": true,
            "isCrossOrigin": false,
            "totalBytes": 24620,
            "wastedBytes": 12979.05,
            "wastedWebpBytes": 9002
          },
          {
            "node": {
              "type": "node",
              "lhId": "page-3-IMG",
              "path": "3,HTML,1,BODY,21,IMG",
              "selector": "body > img",
              "boundingRect": {
                "top": 574,
                "bottom": 654,
                "left": 252,
                "right": 372,
                "width": 120,
                "height": 80
              },
              "snippet": "<img src=\"lighthouse-480x318.jpg?isr2\" width=\"120\" height=\"80\" style=\"position: absolute;\">",
              "nodeLabel": "body > img"
            },
            "url": "http://localhost:10200/dobetterweb/lighthouse-480x318.jpg?isr2",
            "fromProtocol": true,
            "isCrossOrigin": false,
            "totalBytes": 24620,
            "wastedBytes": 12979.05,
            "wastedWebpBytes": 9002
          },
          {
            "node": {
              "type": "node",
              "lhId": "page-4-IMG",
              "path": "3,HTML,1,BODY,23,IMG",
              "selector": "body > img",
              "boundingRect": {
                "top": 574,
                "bottom": 814,
                "left": 252,
                "right": 612,
                "width": 360,
                "height": 240
              },
              "snippet": "<img src=\"lighthouse-480x318.jpg?isr3\" width=\"360\" height=\"240\" style=\"image-rendering: pixelated; position: absolute;\">",
              "nodeLabel": "body > img"
            },
            "url": "http://localhost:10200/dobetterweb/lighthouse-480x318.jpg?isr3",
            "fromProtocol": true,
            "isCrossOrigin": false,
            "totalBytes": 24620,
            "wastedBytes": 12979.05,
            "wastedWebpBytes": 9002
          },
          {
            "node": {
              "type": "node",
              "lhId": "page-5-IMG",
              "path": "3,HTML,1,BODY,25,IMG",
              "selector": "body > img",
              "boundingRect": {
                "top": 574,
                "bottom": 814,
                "left": 252,
                "right": 612,
                "width": 360,
                "height": 240
              },
              "snippet": "<img src=\"http://localhost:10200/dobetterweb/lighthouse-480x318.jpg\" srcset=\"lighthouse-480x318.jpg 2x\" width=\"360\" height=\"240\" style=\"position: absolute;\">",
              "nodeLabel": "body > img"
            },
            "url": "http://localhost:10200/dobetterweb/lighthouse-480x318.jpg",
            "fromProtocol": true,
            "isCrossOrigin": false,
            "totalBytes": 24620,
            "wastedBytes": 12979.05,
            "wastedWebpBytes": 9002
          },
          {
            "node": {
              "type": "node",
              "lhId": "page-1-IMG",
              "path": "3,HTML,1,BODY,17,IMG",
              "selector": "body > img",
              "boundingRect": {
                "top": 574,
                "bottom": 654,
                "left": 132,
                "right": 252,
                "width": 120,
                "height": 80
              },
              "snippet": "<img loading=\"lazy\" src=\"lighthouse-480x318.jpg?iar2\" width=\"120\" height=\"80\">",
              "nodeLabel": "body > img"
            },
            "url": "http://localhost:10200/dobetterweb/lighthouse-480x318.jpg?iar2",
            "fromProtocol": true,
            "isCrossOrigin": false,
            "totalBytes": 24620,
            "wastedBytes": 12979.05,
            "wastedWebpBytes": 9002
          }
        ],
        "overallSavingsMs": 450,
        "overallSavingsBytes": 77874.3
      }
    },
    "uses-optimized-images": {
      "id": "uses-optimized-images",
      "title": "Efficiently encode images",
      "description": "Optimized images load faster and consume less cellular data. [Learn how to efficiently encode images](https://web.dev/uses-optimized-images/).",
      "score": 1,
      "scoreDisplayMode": "numeric",
      "numericValue": 0,
      "numericUnit": "millisecond",
      "displayValue": "",
      "warnings": [],
      "details": {
        "type": "opportunity",
        "headings": [],
        "items": [],
        "overallSavingsMs": 0,
        "overallSavingsBytes": 0
      }
    },
    "uses-text-compression": {
      "id": "uses-text-compression",
      "title": "Enable text compression",
      "description": "Text-based resources should be served with compression (gzip, deflate or brotli) to minimize total network bytes. [Learn more about text compression](https://web.dev/uses-text-compression/).",
      "score": 0.38,
      "scoreDisplayMode": "numeric",
      "numericValue": 1800,
      "numericUnit": "millisecond",
      "displayValue": "Potential savings of 143 KiB",
      "details": {
        "type": "opportunity",
        "headings": [
          {
            "key": "url",
            "valueType": "url",
            "label": "URL"
          },
          {
            "key": "totalBytes",
            "valueType": "bytes",
            "label": "Transfer Size"
          },
          {
            "key": "wastedBytes",
            "valueType": "bytes",
            "label": "Potential Savings"
          }
        ],
        "items": [
          {
            "url": "http://localhost:10200/dobetterweb/third_party/aggressive-promise-polyfill.js",
            "totalBytes": 166320,
            "wastedBytes": 134831
          },
          {
            "url": "http://localhost:10200/dobetterweb/dbw_tester.html",
            "totalBytes": 17393,
            "wastedBytes": 11647
          }
        ],
        "overallSavingsMs": 1800,
        "overallSavingsBytes": 146478
      }
    },
    "uses-responsive-images": {
      "id": "uses-responsive-images",
      "title": "Properly size images",
      "description": "Serve images that are appropriately-sized to save cellular data and improve load time. [Learn how to size images](https://web.dev/uses-responsive-images/).",
      "score": 0.75,
      "scoreDisplayMode": "numeric",
      "numericValue": 300,
      "numericUnit": "millisecond",
      "displayValue": "Potential savings of 49 KiB",
      "details": {
        "type": "opportunity",
        "headings": [
          {
            "key": "node",
            "valueType": "node",
            "label": ""
          },
          {
            "key": "url",
            "valueType": "url",
            "label": "URL"
          },
          {
            "key": "totalBytes",
            "valueType": "bytes",
            "label": "Resource Size"
          },
          {
            "key": "wastedBytes",
            "valueType": "bytes",
            "label": "Potential Savings"
          }
        ],
        "items": [
          {
            "node": {
              "type": "node",
              "lhId": "page-0-IMG",
              "path": "3,HTML,1,BODY,14,IMG",
              "selector": "body > img",
              "boundingRect": {
                "top": 639,
                "bottom": 654,
                "left": 8,
                "right": 128,
                "width": 120,
                "height": 15
              },
              "snippet": "<img src=\"lighthouse-480x318.jpg?iar1\" width=\"120\" height=\"15\">",
              "nodeLabel": "body > img"
            },
            "url": "http://localhost:10200/dobetterweb/lighthouse-480x318.jpg?iar1",
            "totalBytes": 24620,
            "wastedBytes": 22619,
            "wastedPercent": 91.87426297169812
          },
          {
            "node": {
              "type": "node",
              "lhId": "page-1-IMG",
              "path": "3,HTML,1,BODY,17,IMG",
              "selector": "body > img",
              "boundingRect": {
                "top": 574,
                "bottom": 654,
                "left": 132,
                "right": 252,
                "width": 120,
                "height": 80
              },
              "snippet": "<img loading=\"lazy\" src=\"lighthouse-480x318.jpg?iar2\" width=\"120\" height=\"80\">",
              "nodeLabel": "body > img"
            },
            "url": "http://localhost:10200/dobetterweb/lighthouse-480x318.jpg?iar2",
            "totalBytes": 24620,
            "wastedBytes": 13950,
            "wastedPercent": 56.66273584905661
          },
          {
            "node": {
              "type": "node",
              "lhId": "page-3-IMG",
              "path": "3,HTML,1,BODY,21,IMG",
              "selector": "body > img",
              "boundingRect": {
                "top": 574,
                "bottom": 654,
                "left": 252,
                "right": 372,
                "width": 120,
                "height": 80
              },
              "snippet": "<img src=\"lighthouse-480x318.jpg?isr2\" width=\"120\" height=\"80\" style=\"position: absolute;\">",
              "nodeLabel": "body > img"
            },
            "url": "http://localhost:10200/dobetterweb/lighthouse-480x318.jpg?isr2",
            "totalBytes": 24620,
            "wastedBytes": 13950,
            "wastedPercent": 56.66273584905661
          }
        ],
        "overallSavingsMs": 300,
        "overallSavingsBytes": 50519
      }
    },
    "efficient-animated-content": {
      "id": "efficient-animated-content",
      "title": "Use video formats for animated content",
      "description": "Large GIFs are inefficient for delivering animated content. Consider using MPEG4/WebM videos for animations and PNG/WebP for static images instead of GIF to save network bytes. [Learn more about efficient video formats](https://web.dev/efficient-animated-content/)",
      "score": 0.2,
      "scoreDisplayMode": "numeric",
      "numericValue": 3300,
      "numericUnit": "millisecond",
      "displayValue": "Potential savings of 666 KiB",
      "details": {
        "type": "opportunity",
        "headings": [
          {
            "key": "url",
            "valueType": "url",
            "label": "URL"
          },
          {
            "key": "totalBytes",
            "valueType": "bytes",
            "label": "Resource Size"
          },
          {
            "key": "wastedBytes",
            "valueType": "bytes",
            "label": "Potential Savings"
          }
        ],
        "items": [
          {
            "url": "http://localhost:10200/dobetterweb/lighthouse-rotating.gif",
            "totalBytes": 934285,
            "wastedBytes": 682028
          }
        ],
        "overallSavingsMs": 3300,
        "overallSavingsBytes": 682028
      }
    },
    "duplicated-javascript": {
      "id": "duplicated-javascript",
      "title": "Remove duplicate modules in JavaScript bundles",
      "description": "Remove large, duplicate JavaScript modules from bundles to reduce unnecessary bytes consumed by network activity. ",
      "score": 1,
      "scoreDisplayMode": "numeric",
      "numericValue": 0,
      "numericUnit": "millisecond",
      "displayValue": "",
      "details": {
        "type": "opportunity",
        "headings": [],
        "items": [],
        "overallSavingsMs": 0,
        "overallSavingsBytes": 0
      }
    },
    "legacy-javascript": {
      "id": "legacy-javascript",
      "title": "Avoid serving legacy JavaScript to modern browsers",
      "description": "Polyfills and transforms enable legacy browsers to use new JavaScript features. However, many aren't necessary for modern browsers. For your bundled JavaScript, adopt a modern script deployment strategy using module/nomodule feature detection to reduce the amount of code shipped to modern browsers, while retaining support for legacy browsers. [Learn how to use modern JavaScript](https://web.dev/publish-modern-javascript/)",
      "score": 0.88,
      "scoreDisplayMode": "numeric",
      "numericValue": 150,
      "numericUnit": "millisecond",
      "displayValue": "Potential savings of 21 KiB",
      "details": {
        "type": "opportunity",
        "headings": [
          {
            "key": "url",
            "valueType": "url",
            "subItemsHeading": {
              "key": "location",
              "valueType": "source-location"
            },
            "label": "URL"
          },
          {
            "key": null,
            "valueType": "code",
            "subItemsHeading": {
              "key": "signal"
            },
            "label": ""
          },
          {
            "key": "wastedBytes",
            "valueType": "bytes",
            "label": "Potential Savings"
          }
        ],
        "items": [
          {
            "url": "http://localhost:10200/dobetterweb/third_party/aggressive-promise-polyfill.js",
            "wastedBytes": 21189,
            "subItems": {
              "type": "subitems",
              "items": [
                {
                  "signal": "Object.defineProperty",
                  "location": {
                    "type": "source-location",
                    "url": "http://localhost:10200/dobetterweb/third_party/aggressive-promise-polyfill.js",
                    "urlProvider": "network",
                    "line": 2613,
                    "column": 8
                  }
                },
                {
                  "signal": "Object.defineProperties",
                  "location": {
                    "type": "source-location",
                    "url": "http://localhost:10200/dobetterweb/third_party/aggressive-promise-polyfill.js",
                    "urlProvider": "network",
                    "line": 2623,
                    "column": 8
                  }
                }
              ]
            },
            "totalBytes": 0
          }
        ],
        "overallSavingsMs": 150,
        "overallSavingsBytes": 21189
      }
    },
    "doctype": {
      "id": "doctype",
      "title": "Page has the HTML doctype",
      "description": "Specifying a doctype prevents the browser from switching to quirks-mode. [Learn more about the doctype declaration](https://web.dev/doctype/).",
      "score": 1,
      "scoreDisplayMode": "binary"
    },
    "charset": {
      "id": "charset",
      "title": "Properly defines charset",
      "description": "A character encoding declaration is required. It can be done with a `<meta>` tag in the first 1024 bytes of the HTML or in the Content-Type HTTP response header. [Learn more about declaring the character encoding](https://web.dev/charset/).",
      "score": 1,
      "scoreDisplayMode": "binary"
    },
    "dom-size": {
      "id": "dom-size",
      "title": "Avoids an excessive DOM size",
      "description": "A large DOM will increase memory usage, cause longer [style calculations](https://developers.google.com/web/fundamentals/performance/rendering/reduce-the-scope-and-complexity-of-style-calculations), and produce costly [layout reflows](https://developers.google.com/speed/articles/reflow). [Learn how to avoid an excessive DOM size](https://web.dev/dom-size/).",
      "score": 1,
      "scoreDisplayMode": "numeric",
      "numericValue": 153,
      "numericUnit": "element",
      "displayValue": "153 elements",
      "details": {
        "type": "table",
        "headings": [
          {
            "key": "statistic",
            "valueType": "text",
            "label": "Statistic"
          },
          {
            "key": "node",
            "valueType": "node",
            "label": "Element"
          },
          {
            "key": "value",
            "valueType": "numeric",
            "label": "Value"
          }
        ],
        "items": [
          {
            "statistic": "Total DOM Elements",
            "value": {
              "type": "numeric",
              "granularity": 1,
              "value": 153
            }
          },
          {
            "node": {
              "type": "node",
              "lhId": "5-44-title",
              "path": "3,HTML,1,BODY,9,DIV,3,svg,0,title",
              "selector": "body > div > svg.social-facebook > title#social-facebook-5",
              "boundingRect": {
                "top": 0,
                "bottom": 0,
                "left": 0,
                "right": 0,
                "width": 0,
                "height": 0
              },
              "snippet": "<title id=\"social-facebook-5\">",
              "nodeLabel": "body > div > svg.social-facebook > title#social-facebook-5"
            },
            "statistic": "Maximum DOM Depth",
            "value": {
              "type": "numeric",
              "granularity": 1,
              "value": 4
            }
          },
          {
            "node": {
              "type": "node",
              "lhId": "5-45-DIV",
              "path": "3,HTML,1,BODY,6,DIV",
              "selector": "body > div#shadow-root-container",
              "boundingRect": {
                "top": 316,
                "bottom": 316,
                "left": 8,
                "right": 352,
                "width": 344,
                "height": 0
              },
              "snippet": "<div id=\"shadow-root-container\">",
              "nodeLabel": "body > div#shadow-root-container"
            },
            "statistic": "Maximum Child Elements",
            "value": {
              "type": "numeric",
              "granularity": 1,
              "value": 100
            }
          }
        ]
      }
    },
    "geolocation-on-start": {
      "id": "geolocation-on-start",
      "title": "Requests the geolocation permission on page load",
      "description": "Users are mistrustful of or confused by sites that request their location without context. Consider tying the request to a user action instead. [Learn more about the geolocation permission](https://web.dev/geolocation-on-start/).",
      "score": 0,
      "scoreDisplayMode": "binary",
      "details": {
        "type": "table",
        "headings": [
          {
            "key": "source",
            "valueType": "source-location",
            "label": "Source"
          }
        ],
        "items": [
          {
            "source": {
              "type": "source-location",
              "url": "http://localhost:10200/dobetterweb/dbw_tester.html",
              "urlProvider": "network",
              "line": 340,
              "column": 24
            }
          },
          {
            "source": {
              "type": "source-location",
              "url": "http://localhost:10200/dobetterweb/dbw_tester.html",
              "urlProvider": "network",
              "line": 344,
              "column": 40
            }
          }
        ]
      }
    },
    "inspector-issues": {
      "id": "inspector-issues",
      "title": "No issues in the `Issues` panel in Chrome Devtools",
      "description": "Issues logged to the `Issues` panel in Chrome Devtools indicate unresolved problems. They can come from network request failures, insufficient security controls, and other browser concerns. Open up the Issues panel in Chrome DevTools for more details on each issue.",
      "score": 1,
      "scoreDisplayMode": "binary",
      "details": {
        "type": "table",
        "headings": [],
        "items": []
      }
    },
    "no-document-write": {
      "id": "no-document-write",
      "title": "Avoid `document.write()`",
      "description": "For users on slow connections, external scripts dynamically injected via `document.write()` can delay page load by tens of seconds. [Learn how to avoid document.write()](https://web.dev/no-document-write/).",
      "score": 0,
      "scoreDisplayMode": "binary",
      "details": {
        "type": "table",
        "headings": [
          {
            "key": "source",
            "valueType": "source-location",
            "label": "Source"
          }
        ],
        "items": [
          {
            "source": {
              "type": "source-location",
              "url": "http://localhost:10200/dobetterweb/dbw_tester.html",
              "urlProvider": "network",
              "line": 278,
              "column": 11
            }
          },
          {
            "source": {
              "type": "source-location",
              "url": "http://localhost:10200/dobetterweb/dbw_tester.html",
              "urlProvider": "network",
              "line": 279,
              "column": 11
            }
          },
          {
            "source": {
              "type": "source-location",
              "url": "http://localhost:10200/dobetterweb/dbw_tester.html",
              "urlProvider": "network",
              "line": 280,
              "column": 11
            }
          }
        ]
      }
    },
    "js-libraries": {
      "id": "js-libraries",
      "title": "Detected JavaScript libraries",
      "description": "All front-end JavaScript libraries detected on the page. [Learn more about this JavaScript library detection diagnostic audit](https://web.dev/js-libraries/).",
      "score": null,
      "scoreDisplayMode": "informative",
      "details": {
        "type": "table",
        "headings": [
          {
            "key": "name",
            "valueType": "text",
            "label": "Name"
          },
          {
            "key": "version",
            "valueType": "text",
            "label": "Version"
          }
        ],
        "items": [
          {
            "name": "jQuery",
            "version": "2.1.1",
            "npm": "jquery"
          },
          {
            "name": "WordPress"
          }
        ],
        "summary": {},
        "debugData": {
          "type": "debugdata",
          "stacks": [
            {
              "id": "jquery",
              "version": "2.1.1"
            },
            {
              "id": "jquery-fast"
            },
            {
              "id": "wordpress"
            }
          ]
        }
      }
    },
    "notification-on-start": {
      "id": "notification-on-start",
      "title": "Requests the notification permission on page load",
      "description": "Users are mistrustful of or confused by sites that request to send notifications without context. Consider tying the request to user gestures instead. [Learn more about responsibly getting permission for notifications](https://web.dev/notification-on-start/).",
      "score": 0,
      "scoreDisplayMode": "binary",
      "details": {
        "type": "table",
        "headings": [
          {
            "key": "source",
            "valueType": "source-location",
            "label": "Source"
          }
        ],
        "items": [
          {
            "source": {
              "type": "source-location",
              "url": "http://localhost:10200/dobetterweb/dbw_tester.html",
              "urlProvider": "network",
              "line": 350,
              "column": 15
            }
          }
        ]
      }
    },
    "password-inputs-can-be-pasted-into": {
      "id": "password-inputs-can-be-pasted-into",
      "title": "Prevents users to paste into password fields",
      "description": "Preventing password pasting undermines good security policy. [Learn more about user-friendly password fields](https://web.dev/password-inputs-can-be-pasted-into/).",
      "score": 0,
      "scoreDisplayMode": "binary",
      "details": {
        "type": "table",
        "headings": [
          {
            "key": "node",
            "valueType": "node",
            "label": "Failing Elements"
          }
        ],
        "items": [
          {
            "node": {
              "type": "node",
              "lhId": "page-9-INPUT",
              "path": "3,HTML,1,BODY,61,INPUT",
              "selector": "body > input",
              "boundingRect": {
                "top": 1274,
                "bottom": 1295,
                "left": 192,
                "right": 345,
                "width": 153,
                "height": 21
              },
              "snippet": "<input type=\"password\" onpaste=\"event.preventDefault();\">",
              "nodeLabel": "body > input"
            }
          },
          {
            "node": {
              "type": "node",
              "lhId": "page-10-INPUT",
              "path": "3,HTML,1,BODY,65,INPUT",
              "selector": "body > input",
              "boundingRect": {
                "top": 1296,
                "bottom": 1317,
                "left": 165,
                "right": 318,
                "width": 153,
                "height": 21
              },
              "snippet": "<input type=\"password\" onpaste=\"return false;\">",
              "nodeLabel": "body > input"
            }
          }
        ]
      }
    },
    "uses-http2": {
      "id": "uses-http2",
      "title": "Use HTTP/2",
      "description": "HTTP/2 offers many benefits over HTTP/1.1, including binary headers and multiplexing. [Learn more about HTTP/2](https://web.dev/uses-http2/).",
      "score": 1,
      "scoreDisplayMode": "numeric",
      "numericValue": 0,
      "numericUnit": "millisecond",
      "details": {
        "type": "opportunity",
        "headings": [],
        "items": [],
        "overallSavingsMs": 0
      }
    },
    "uses-passive-event-listeners": {
      "id": "uses-passive-event-listeners",
      "title": "Does not use passive listeners to improve scrolling performance",
      "description": "Consider marking your touch and wheel event listeners as `passive` to improve your page's scroll performance. [Learn more about adopting passive event listeners](https://web.dev/uses-passive-event-listeners/).",
      "score": 0,
      "scoreDisplayMode": "binary",
      "details": {
        "type": "table",
        "headings": [
          {
            "key": "source",
            "valueType": "source-location",
            "label": "Source"
          }
        ],
        "items": [
          {
            "source": {
              "type": "source-location",
              "url": "http://localhost:10200/dobetterweb/dbw_tester.html",
              "urlProvider": "network",
              "line": 311,
              "column": 5
            }
          }
        ]
      }
    },
    "meta-description": {
      "id": "meta-description",
      "title": "Document does not have a meta description",
      "description": "Meta descriptions may be included in search results to concisely summarize page content. [Learn more about the meta description](https://web.dev/meta-description/).",
      "score": 0,
      "scoreDisplayMode": "binary"
    },
    "http-status-code": {
      "id": "http-status-code",
      "title": "Page has successful HTTP status code",
      "description": "Pages with unsuccessful HTTP status codes may not be indexed properly. [Learn more about HTTP status codes](https://web.dev/http-status-code/).",
      "score": 1,
      "scoreDisplayMode": "binary"
    },
    "font-size": {
      "id": "font-size",
      "title": "Document uses legible font sizes",
      "description": "Font sizes less than 12px are too small to be legible and require mobile visitors to “pinch to zoom” in order to read. Strive to have >60% of page text ≥12px. [Learn more about legible font sizes](https://web.dev/font-size/).",
      "score": 1,
      "scoreDisplayMode": "binary",
      "displayValue": "100% legible text",
      "details": {
        "type": "table",
        "headings": [
          {
            "key": "source",
            "valueType": "source-location",
            "label": "Source"
          },
          {
            "key": "selector",
            "valueType": "code",
            "label": "Selector"
          },
          {
            "key": "coverage",
            "valueType": "text",
            "label": "% of Page Text"
          },
          {
            "key": "fontSize",
            "valueType": "text",
            "label": "Font Size"
          }
        ],
        "items": [
          {
            "source": {
              "type": "code",
              "value": "Legible text"
            },
            "selector": "",
            "coverage": "100.00%",
            "fontSize": "≥ 12px"
          }
        ]
      }
    },
    "link-text": {
      "id": "link-text",
      "title": "Links have descriptive text",
      "description": "Descriptive link text helps search engines understand your content. [Learn how to make links more accessible](https://web.dev/link-text/).",
      "score": 1,
      "scoreDisplayMode": "binary",
      "details": {
        "type": "table",
        "headings": [],
        "items": [],
        "summary": {}
      }
    },
    "crawlable-anchors": {
      "id": "crawlable-anchors",
      "title": "Links are not crawlable",
      "description": "Search engines may use `href` attributes on links to crawl websites. Ensure that the `href` attribute of anchor elements links to an appropriate destination, so more pages of the site can be discovered. [Learn how to make links crawlable](https://support.google.com/webmasters/answer/9112205)",
      "score": 0,
      "scoreDisplayMode": "binary",
      "details": {
        "type": "table",
        "headings": [
          {
            "key": "node",
            "valueType": "node",
            "label": "Uncrawlable Link"
          }
        ],
        "items": [
          {
            "node": {
              "type": "node",
              "lhId": "5-1-A",
              "path": "3,HTML,1,BODY,41,A",
              "selector": "body > a",
              "boundingRect": {
                "top": 1166,
                "bottom": 1184,
                "left": 175,
                "right": 255,
                "width": 80,
                "height": 18
              },
              "snippet": "<a target=\"_blank\">",
              "nodeLabel": "external link"
            }
          },
          {
            "node": {
              "type": "node",
              "lhId": "5-9-A",
              "path": "3,HTML,1,BODY,57,A",
              "selector": "body > a",
              "boundingRect": {
                "top": 1275,
                "bottom": 1293,
                "left": 192,
                "right": 192,
                "width": 0,
                "height": 18
              },
              "snippet": "<a href=\"javascript:void(0)\" target=\"_blank\">",
              "nodeLabel": "body > a"
            }
          }
        ]
      }
    },
    "is-crawlable": {
      "id": "is-crawlable",
      "title": "Page isn’t blocked from indexing",
      "description": "Search engines are unable to include your pages in search results if they don't have permission to crawl them. [Learn more about crawler directives](https://web.dev/is-crawable/).",
      "score": 1,
      "scoreDisplayMode": "binary",
      "details": {
        "type": "table",
        "headings": [],
        "items": []
      }
    },
    "robots-txt": {
      "id": "robots-txt",
      "title": "robots.txt is valid",
      "description": "If your robots.txt file is malformed, crawlers may not be able to understand how you want your website to be crawled or indexed. [Learn more about robots.txt](https://web.dev/robots-txt/).",
      "score": null,
      "scoreDisplayMode": "notApplicable"
    },
    "tap-targets": {
      "id": "tap-targets",
      "title": "Tap targets are not sized appropriately",
      "description": "Interactive elements like buttons and links should be large enough (48x48px), and have enough space around them, to be easy enough to tap without overlapping onto other elements. [Learn more about tap targets](https://web.dev/tap-targets/).",
      "score": 0,
      "scoreDisplayMode": "binary",
      "displayValue": "0% appropriately sized tap targets",
      "details": {
        "type": "table",
        "headings": [
          {
            "key": "tapTarget",
            "valueType": "node",
            "label": "Tap Target"
          },
          {
            "key": "size",
            "valueType": "text",
            "label": "Size"
          },
          {
            "key": "overlappingTarget",
            "valueType": "node",
            "label": "Overlapping Target"
          }
        ],
        "items": [
          {
            "tapTarget": {
              "type": "node",
              "lhId": "5-46-BUTTON",
              "path": "3,HTML,1,BODY,30,BUTTON",
              "selector": "body > button.small-button",
              "boundingRect": {
                "top": 484,
                "bottom": 505,
                "left": 8,
                "right": 208,
                "width": 200,
                "height": 21
              },
              "snippet": "<button class=\"small-button\">",
              "nodeLabel": "Do something"
            },
            "overlappingTarget": {
              "type": "node",
              "lhId": "5-47-BUTTON",
              "path": "3,HTML,1,BODY,31,BUTTON",
              "selector": "body > button.small-button",
              "boundingRect": {
                "top": 505,
                "bottom": 526,
                "left": 8,
                "right": 208,
                "width": 200,
                "height": 21
              },
              "snippet": "<button class=\"small-button\">",
              "nodeLabel": "Do something else"
            },
            "tapTargetScore": 1008,
            "overlappingTargetScore": 648,
            "overlapScoreRatio": 0.6428571428571429,
            "size": "200x21",
            "width": 200,
            "height": 21
          }
        ]
      }
    },
    "hreflang": {
      "id": "hreflang",
      "title": "Document has a valid `hreflang`",
      "description": "hreflang links tell search engines what version of a page they should list in search results for a given language or region. [Learn more about `hreflang`](https://web.dev/hreflang/).",
      "score": 1,
      "scoreDisplayMode": "binary",
      "details": {
        "type": "table",
        "headings": [],
        "items": []
      }
    },
    "plugins": {
      "id": "plugins",
      "title": "Document avoids plugins",
      "description": "Search engines can't index plugin content, and many devices restrict plugins or don't support them. [Learn more about avoiding plugins](https://web.dev/plugins/).",
      "score": 1,
      "scoreDisplayMode": "binary",
      "details": {
        "type": "table",
        "headings": [],
        "items": []
      }
    },
    "canonical": {
      "id": "canonical",
      "title": "Document has a valid `rel=canonical`",
      "description": "Canonical links suggest which URL to show in search results. [Learn more about canonical links](https://web.dev/canonical/).",
      "score": null,
      "scoreDisplayMode": "notApplicable"
    },
    "structured-data": {
      "id": "structured-data",
      "title": "Structured data is valid",
      "description": "Run the [Structured Data Testing Tool](https://search.google.com/structured-data/testing-tool/) and the [Structured Data Linter](http://linter.structured-data.org/) to validate structured data. [Learn more about Structured Data](https://web.dev/structured-data/).",
      "score": null,
      "scoreDisplayMode": "manual"
    }
  },
  "configSettings": {
    "output": [
      "json"
    ],
    "maxWaitForFcp": 30000,
    "maxWaitForLoad": 45000,
    "pauseAfterFcpMs": 1000,
    "pauseAfterLoadMs": 1000,
    "networkQuietThresholdMs": 1000,
    "cpuQuietThresholdMs": 1000,
    "formFactor": "mobile",
    "throttling": {
      "rttMs": 150,
      "throughputKbps": 1638.4,
      "requestLatencyMs": 562.5,
      "downloadThroughputKbps": 1474.5600000000002,
      "uploadThroughputKbps": 675,
      "cpuSlowdownMultiplier": 4
    },
    "throttlingMethod": "devtools",
    "screenEmulation": {
      "mobile": true,
      "width": 360,
      "height": 640,
      "deviceScaleFactor": 2.625,
      "disabled": false
    },
    "emulatedUserAgent": "Mozilla/5.0 (Linux; Android 7.0; Moto G (4)) AppleWebKit/537.36 (KHTML, like Gecko) Chrome/98.0.4695.0 Mobile Safari/537.36 Chrome-Lighthouse",
    "auditMode": true,
    "gatherMode": false,
    "disableStorageReset": false,
    "debugNavigation": false,
    "channel": "cli",
    "skipAboutBlank": false,
    "blankPage": "about:blank",
    "budgets": [
      {
        "path": "/",
        "resourceSizes": [
          {
            "resourceType": "total",
            "budget": 100
          },
          {
            "resourceType": "stylesheet",
            "budget": 5
          },
          {
            "resourceType": "image",
            "budget": 30
          },
          {
            "resourceType": "media",
            "budget": 0
          },
          {
            "resourceType": "font",
            "budget": 20
          },
          {
            "resourceType": "script",
            "budget": 30
          },
          {
            "resourceType": "document",
            "budget": 15
          },
          {
            "resourceType": "other",
            "budget": 5
          },
          {
            "resourceType": "third-party",
            "budget": 25
          }
        ],
        "resourceCounts": [
          {
            "resourceType": "total",
            "budget": 10
          },
          {
            "resourceType": "stylesheet",
            "budget": 2
          },
          {
            "resourceType": "image",
            "budget": 2
          },
          {
            "resourceType": "media",
            "budget": 0
          },
          {
            "resourceType": "font",
            "budget": 1
          },
          {
            "resourceType": "script",
            "budget": 2
          },
          {
            "resourceType": "document",
            "budget": 1
          },
          {
            "resourceType": "other",
            "budget": 2
          },
          {
            "resourceType": "third-party",
            "budget": 1
          }
        ],
        "timings": [
          {
            "metric": "first-contentful-paint",
            "budget": 3000
          },
          {
            "metric": "interactive",
            "budget": 2900
          },
          {
            "metric": "first-meaningful-paint",
            "budget": 2000
          },
          {
            "metric": "max-potential-fid",
            "budget": 100
          }
        ]
      }
    ],
    "locale": "en-US",
    "blockedUrlPatterns": null,
    "additionalTraceCategories": null,
    "extraHeaders": null,
    "precomputedLanternData": null,
    "onlyAudits": null,
    "onlyCategories": null,
    "skipAudits": null
  },
  "categories": {
    "performance": {
      "title": "Performance",
      "supportedModes": [
        "navigation",
        "timespan",
        "snapshot"
      ],
      "auditRefs": [
        {
          "id": "first-contentful-paint",
          "weight": 10,
          "group": "metrics",
          "acronym": "FCP",
          "relevantAudits": [
            "server-response-time",
            "render-blocking-resources",
            "redirects",
            "critical-request-chains",
            "uses-text-compression",
            "uses-rel-preconnect",
            "uses-rel-preload",
            "font-display",
            "unminified-javascript",
            "unminified-css",
            "unused-css-rules"
          ]
        },
        {
          "id": "interactive",
          "weight": 10,
          "group": "metrics",
          "acronym": "TTI"
        },
        {
          "id": "speed-index",
          "weight": 10,
          "group": "metrics",
          "acronym": "SI"
        },
        {
          "id": "total-blocking-time",
          "weight": 30,
          "group": "metrics",
          "acronym": "TBT",
          "relevantAudits": [
            "long-tasks",
            "third-party-summary",
            "third-party-facades",
            "bootup-time",
            "mainthread-work-breakdown",
            "dom-size",
            "duplicated-javascript",
            "legacy-javascript",
            "viewport"
          ]
        },
        {
          "id": "largest-contentful-paint",
          "weight": 25,
          "group": "metrics",
          "acronym": "LCP",
          "relevantAudits": [
            "server-response-time",
            "render-blocking-resources",
            "redirects",
            "critical-request-chains",
            "uses-text-compression",
            "uses-rel-preconnect",
            "uses-rel-preload",
            "font-display",
            "unminified-javascript",
            "unminified-css",
            "unused-css-rules",
            "largest-contentful-paint-element",
            "preload-lcp-image",
            "unused-javascript",
            "efficient-animated-content",
            "total-byte-weight"
          ]
        },
        {
          "id": "cumulative-layout-shift",
          "weight": 15,
          "group": "metrics",
          "acronym": "CLS",
          "relevantAudits": [
            "layout-shift-elements",
            "non-composited-animations",
            "unsized-images"
          ]
        },
        {
          "id": "max-potential-fid",
          "weight": 0,
          "group": "hidden"
        },
        {
          "id": "first-meaningful-paint",
          "weight": 0,
          "acronym": "FMP",
          "group": "hidden"
        },
        {
          "id": "render-blocking-resources",
          "weight": 0
        },
        {
          "id": "uses-responsive-images",
          "weight": 0
        },
        {
          "id": "offscreen-images",
          "weight": 0
        },
        {
          "id": "unminified-css",
          "weight": 0
        },
        {
          "id": "unminified-javascript",
          "weight": 0
        },
        {
          "id": "unused-css-rules",
          "weight": 0
        },
        {
          "id": "unused-javascript",
          "weight": 0
        },
        {
          "id": "uses-optimized-images",
          "weight": 0
        },
        {
          "id": "modern-image-formats",
          "weight": 0
        },
        {
          "id": "uses-text-compression",
          "weight": 0
        },
        {
          "id": "uses-rel-preconnect",
          "weight": 0
        },
        {
          "id": "server-response-time",
          "weight": 0
        },
        {
          "id": "redirects",
          "weight": 0
        },
        {
          "id": "uses-rel-preload",
          "weight": 0
        },
        {
          "id": "uses-http2",
          "weight": 0
        },
        {
          "id": "efficient-animated-content",
          "weight": 0
        },
        {
          "id": "duplicated-javascript",
          "weight": 0
        },
        {
          "id": "legacy-javascript",
          "weight": 0
        },
        {
          "id": "preload-lcp-image",
          "weight": 0
        },
        {
          "id": "total-byte-weight",
          "weight": 0
        },
        {
          "id": "uses-long-cache-ttl",
          "weight": 0
        },
        {
          "id": "dom-size",
          "weight": 0
        },
        {
          "id": "critical-request-chains",
          "weight": 0
        },
        {
          "id": "user-timings",
          "weight": 0
        },
        {
          "id": "bootup-time",
          "weight": 0
        },
        {
          "id": "mainthread-work-breakdown",
          "weight": 0
        },
        {
          "id": "font-display",
          "weight": 0
        },
        {
          "id": "resource-summary",
          "weight": 0
        },
        {
          "id": "third-party-summary",
          "weight": 0
        },
        {
          "id": "third-party-facades",
          "weight": 0
        },
        {
          "id": "largest-contentful-paint-element",
          "weight": 0
        },
        {
          "id": "lcp-lazy-loaded",
          "weight": 0
        },
        {
          "id": "layout-shift-elements",
          "weight": 0
        },
        {
          "id": "uses-passive-event-listeners",
          "weight": 0
        },
        {
          "id": "no-document-write",
          "weight": 0
        },
        {
          "id": "long-tasks",
          "weight": 0
        },
        {
          "id": "non-composited-animations",
          "weight": 0
        },
        {
          "id": "unsized-images",
          "weight": 0
        },
        {
          "id": "viewport",
          "weight": 0
        },
        {
          "id": "no-unload-listeners",
          "weight": 0
        },
        {
          "id": "performance-budget",
          "weight": 0,
          "group": "budgets"
        },
        {
          "id": "timing-budget",
          "weight": 0,
          "group": "budgets"
        },
        {
          "id": "network-requests",
          "weight": 0,
          "group": "hidden"
        },
        {
          "id": "network-rtt",
          "weight": 0,
          "group": "hidden"
        },
        {
          "id": "network-server-latency",
          "weight": 0,
          "group": "hidden"
        },
        {
          "id": "main-thread-tasks",
          "weight": 0,
          "group": "hidden"
        },
        {
          "id": "diagnostics",
          "weight": 0,
          "group": "hidden"
        },
        {
          "id": "metrics",
          "weight": 0,
          "group": "hidden"
        },
        {
          "id": "screenshot-thumbnails",
          "weight": 0,
          "group": "hidden"
        },
        {
          "id": "final-screenshot",
          "weight": 0,
          "group": "hidden"
        },
        {
          "id": "script-treemap-data",
          "weight": 0,
          "group": "hidden"
        }
      ],
      "id": "performance",
      "score": 0.26
    },
    "accessibility": {
      "title": "Accessibility",
      "description": "These checks highlight opportunities to [improve the accessibility of your web app](https://developer.chrome.com/docs/lighthouse/accessibility/). Only a subset of accessibility issues can be automatically detected so manual testing is also encouraged.",
      "manualDescription": "These items address areas which an automated testing tool cannot cover. Learn more in our guide on [conducting an accessibility review](https://web.dev/how-to-review/).",
      "supportedModes": [
        "navigation",
        "snapshot"
      ],
      "auditRefs": [
        {
          "id": "accesskeys",
          "weight": 0,
          "group": "a11y-navigation"
        },
        {
          "id": "aria-allowed-attr",
          "weight": 10,
          "group": "a11y-aria"
        },
        {
          "id": "aria-command-name",
          "weight": 0,
          "group": "a11y-aria"
        },
        {
          "id": "aria-hidden-body",
          "weight": 10,
          "group": "a11y-aria"
        },
        {
          "id": "aria-hidden-focus",
          "weight": 0,
          "group": "a11y-aria"
        },
        {
          "id": "aria-input-field-name",
          "weight": 0,
          "group": "a11y-aria"
        },
        {
          "id": "aria-meter-name",
          "weight": 0,
          "group": "a11y-aria"
        },
        {
          "id": "aria-progressbar-name",
          "weight": 0,
          "group": "a11y-aria"
        },
        {
          "id": "aria-required-attr",
          "weight": 10,
          "group": "a11y-aria"
        },
        {
          "id": "aria-required-children",
          "weight": 0,
          "group": "a11y-aria"
        },
        {
          "id": "aria-required-parent",
          "weight": 0,
          "group": "a11y-aria"
        },
        {
          "id": "aria-roles",
          "weight": 10,
          "group": "a11y-aria"
        },
        {
          "id": "aria-toggle-field-name",
          "weight": 0,
          "group": "a11y-aria"
        },
        {
          "id": "aria-tooltip-name",
          "weight": 0,
          "group": "a11y-aria"
        },
        {
          "id": "aria-treeitem-name",
          "weight": 0,
          "group": "a11y-aria"
        },
        {
          "id": "aria-valid-attr-value",
          "weight": 10,
          "group": "a11y-aria"
        },
        {
          "id": "aria-valid-attr",
          "weight": 10,
          "group": "a11y-aria"
        },
        {
          "id": "button-name",
          "weight": 10,
          "group": "a11y-names-labels"
        },
        {
          "id": "bypass",
          "weight": 0,
          "group": "a11y-navigation"
        },
        {
          "id": "color-contrast",
          "weight": 3,
          "group": "a11y-color-contrast"
        },
        {
          "id": "definition-list",
          "weight": 0,
          "group": "a11y-tables-lists"
        },
        {
          "id": "dlitem",
          "weight": 0,
          "group": "a11y-tables-lists"
        },
        {
          "id": "document-title",
          "weight": 3,
          "group": "a11y-names-labels"
        },
        {
          "id": "duplicate-id-active",
          "weight": 0,
          "group": "a11y-navigation"
        },
        {
          "id": "duplicate-id-aria",
          "weight": 10,
          "group": "a11y-aria"
        },
        {
          "id": "form-field-multiple-labels",
          "weight": 0,
          "group": "a11y-names-labels"
        },
        {
          "id": "frame-title",
          "weight": 0,
          "group": "a11y-names-labels"
        },
        {
          "id": "heading-order",
          "weight": 2,
          "group": "a11y-navigation"
        },
        {
          "id": "html-has-lang",
          "weight": 3,
          "group": "a11y-language"
        },
        {
          "id": "html-lang-valid",
          "weight": 0,
          "group": "a11y-language"
        },
        {
          "id": "image-alt",
          "weight": 10,
          "group": "a11y-names-labels"
        },
        {
          "id": "input-image-alt",
          "weight": 0,
          "group": "a11y-names-labels"
        },
        {
          "id": "label",
          "weight": 10,
          "group": "a11y-names-labels"
        },
        {
          "id": "link-name",
          "weight": 3,
          "group": "a11y-names-labels"
        },
        {
          "id": "list",
          "weight": 0,
          "group": "a11y-tables-lists"
        },
        {
          "id": "listitem",
          "weight": 0,
          "group": "a11y-tables-lists"
        },
        {
          "id": "meta-refresh",
          "weight": 0,
          "group": "a11y-best-practices"
        },
        {
          "id": "meta-viewport",
          "weight": 10,
          "group": "a11y-best-practices"
        },
        {
          "id": "object-alt",
          "weight": 3,
          "group": "a11y-names-labels"
        },
        {
          "id": "tabindex",
          "weight": 0,
          "group": "a11y-navigation"
        },
        {
          "id": "td-headers-attr",
          "weight": 0,
          "group": "a11y-tables-lists"
        },
        {
          "id": "th-has-data-cells",
          "weight": 0,
          "group": "a11y-tables-lists"
        },
        {
          "id": "valid-lang",
          "weight": 0,
          "group": "a11y-language"
        },
        {
          "id": "video-caption",
          "weight": 0,
          "group": "a11y-audio-video"
        },
        {
          "id": "logical-tab-order",
          "weight": 0
        },
        {
          "id": "focusable-controls",
          "weight": 0
        },
        {
          "id": "interactive-element-affordance",
          "weight": 0
        },
        {
          "id": "managed-focus",
          "weight": 0
        },
        {
          "id": "focus-traps",
          "weight": 0
        },
        {
          "id": "custom-controls-labels",
          "weight": 0
        },
        {
          "id": "custom-controls-roles",
          "weight": 0
        },
        {
          "id": "visual-order-follows-dom",
          "weight": 0
        },
        {
          "id": "offscreen-content-hidden",
          "weight": 0
        },
        {
          "id": "use-landmarks",
          "weight": 0
        }
      ],
      "id": "accessibility",
      "score": 0.77
    },
    "best-practices": {
      "title": "Best Practices",
      "supportedModes": [
        "navigation",
        "timespan",
        "snapshot"
      ],
      "auditRefs": [
        {
          "id": "is-on-https",
          "weight": 1,
          "group": "best-practices-trust-safety"
        },
        {
          "id": "geolocation-on-start",
          "weight": 1,
          "group": "best-practices-trust-safety"
        },
        {
          "id": "notification-on-start",
          "weight": 1,
          "group": "best-practices-trust-safety"
        },
        {
          "id": "csp-xss",
          "weight": 0,
          "group": "best-practices-trust-safety"
        },
        {
          "id": "password-inputs-can-be-pasted-into",
          "weight": 1,
          "group": "best-practices-ux"
        },
        {
          "id": "image-aspect-ratio",
          "weight": 1,
          "group": "best-practices-ux"
        },
        {
          "id": "image-size-responsive",
          "weight": 1,
          "group": "best-practices-ux"
        },
        {
          "id": "preload-fonts",
          "weight": 0,
          "group": "best-practices-ux"
        },
        {
          "id": "doctype",
          "weight": 1,
          "group": "best-practices-browser-compat"
        },
        {
          "id": "charset",
          "weight": 1,
          "group": "best-practices-browser-compat"
        },
        {
          "id": "js-libraries",
          "weight": 0,
          "group": "best-practices-general"
        },
        {
          "id": "deprecations",
          "weight": 1,
          "group": "best-practices-general"
        },
        {
          "id": "errors-in-console",
          "weight": 1,
          "group": "best-practices-general"
        },
        {
          "id": "valid-source-maps",
          "weight": 0,
          "group": "best-practices-general"
        },
        {
          "id": "inspector-issues",
          "weight": 1,
          "group": "best-practices-general"
        }
      ],
      "id": "best-practices",
      "score": 0.27
    },
    "seo": {
      "title": "SEO",
      "description": "These checks ensure that your page is following basic search engine optimization advice. There are many additional factors Lighthouse does not score here that may affect your search ranking, including performance on [Core Web Vitals](https://web.dev/learn-web-vitals/). [Learn more about Google Search Essentials](https://support.google.com/webmasters/answer/35769).",
      "manualDescription": "Run these additional validators on your site to check additional SEO best practices.",
      "supportedModes": [
        "navigation",
        "snapshot"
      ],
      "auditRefs": [
        {
          "id": "viewport",
          "weight": 1,
          "group": "seo-mobile"
        },
        {
          "id": "document-title",
          "weight": 1,
          "group": "seo-content"
        },
        {
          "id": "meta-description",
          "weight": 1,
          "group": "seo-content"
        },
        {
          "id": "http-status-code",
          "weight": 1,
          "group": "seo-crawl"
        },
        {
          "id": "link-text",
          "weight": 1,
          "group": "seo-content"
        },
        {
          "id": "crawlable-anchors",
          "weight": 1,
          "group": "seo-crawl"
        },
        {
          "id": "is-crawlable",
          "weight": 1,
          "group": "seo-crawl"
        },
        {
          "id": "robots-txt",
          "weight": 0,
          "group": "seo-crawl"
        },
        {
          "id": "image-alt",
          "weight": 1,
          "group": "seo-content"
        },
        {
          "id": "hreflang",
          "weight": 1,
          "group": "seo-content"
        },
        {
          "id": "canonical",
          "weight": 0,
          "group": "seo-content"
        },
        {
          "id": "font-size",
          "weight": 1,
          "group": "seo-mobile"
        },
        {
          "id": "plugins",
          "weight": 1,
          "group": "seo-content"
        },
        {
          "id": "tap-targets",
          "weight": 1,
          "group": "seo-mobile"
        },
        {
          "id": "structured-data",
          "weight": 0
        }
      ],
      "id": "seo",
      "score": 0.67
    },
    "pwa": {
      "title": "PWA",
      "description": "These checks validate the aspects of a Progressive Web App. [Learn what makes a good Progressive Web App](https://web.dev/pwa-checklist/).",
      "manualDescription": "These checks are required by the baseline [PWA Checklist](https://web.dev/pwa-checklist/) but are not automatically checked by Lighthouse. They do not affect your score but it's important that you verify them manually.",
      "supportedModes": [
        "navigation"
      ],
      "auditRefs": [
        {
          "id": "installable-manifest",
          "weight": 2,
          "group": "pwa-installable"
        },
        {
          "id": "service-worker",
          "weight": 1,
          "group": "pwa-optimized"
        },
        {
          "id": "splash-screen",
          "weight": 1,
          "group": "pwa-optimized"
        },
        {
          "id": "themed-omnibox",
          "weight": 1,
          "group": "pwa-optimized"
        },
        {
          "id": "content-width",
          "weight": 1,
          "group": "pwa-optimized"
        },
        {
          "id": "viewport",
          "weight": 2,
          "group": "pwa-optimized"
        },
        {
          "id": "maskable-icon",
          "weight": 1,
          "group": "pwa-optimized"
        },
        {
          "id": "pwa-cross-browser",
          "weight": 0
        },
        {
          "id": "pwa-page-transitions",
          "weight": 0
        },
        {
          "id": "pwa-each-page-has-url",
          "weight": 0
        }
      ],
      "id": "pwa",
      "score": 0.33
    }
  },
  "categoryGroups": {
    "metrics": {
      "title": "Metrics"
    },
    "load-opportunities": {
      "title": "Opportunities",
      "description": "These suggestions can help your page load faster. They don't [directly affect](https://web.dev/performance-scoring/) the Performance score."
    },
    "budgets": {
      "title": "Budgets",
      "description": "Performance budgets set standards for the performance of your site."
    },
    "diagnostics": {
      "title": "Diagnostics",
      "description": "More information about the performance of your application. These numbers don't [directly affect](https://web.dev/performance-scoring/) the Performance score."
    },
    "pwa-installable": {
      "title": "Installable"
    },
    "pwa-optimized": {
      "title": "PWA Optimized"
    },
    "a11y-best-practices": {
      "title": "Best practices",
      "description": "These items highlight common accessibility best practices."
    },
    "a11y-color-contrast": {
      "title": "Contrast",
      "description": "These are opportunities to improve the legibility of your content."
    },
    "a11y-names-labels": {
      "title": "Names and labels",
      "description": "These are opportunities to improve the semantics of the controls in your application. This may enhance the experience for users of assistive technology, like a screen reader."
    },
    "a11y-navigation": {
      "title": "Navigation",
      "description": "These are opportunities to improve keyboard navigation in your application."
    },
    "a11y-aria": {
      "title": "ARIA",
      "description": "These are opportunities to improve the usage of ARIA in your application which may enhance the experience for users of assistive technology, like a screen reader."
    },
    "a11y-language": {
      "title": "Internationalization and localization",
      "description": "These are opportunities to improve the interpretation of your content by users in different locales."
    },
    "a11y-audio-video": {
      "title": "Audio and video",
      "description": "These are opportunities to provide alternative content for audio and video. This may improve the experience for users with hearing or vision impairments."
    },
    "a11y-tables-lists": {
      "title": "Tables and lists",
      "description": "These are opportunities to improve the experience of reading tabular or list data using assistive technology, like a screen reader."
    },
    "seo-mobile": {
      "title": "Mobile Friendly",
      "description": "Make sure your pages are mobile friendly so users don’t have to pinch or zoom in order to read the content pages. [Learn how to make pages mobile-friendly](https://developers.google.com/search/mobile-sites/)."
    },
    "seo-content": {
      "title": "Content Best Practices",
      "description": "Format your HTML in a way that enables crawlers to better understand your app’s content."
    },
    "seo-crawl": {
      "title": "Crawling and Indexing",
      "description": "To appear in search results, crawlers need access to your app."
    },
    "best-practices-trust-safety": {
      "title": "Trust and Safety"
    },
    "best-practices-ux": {
      "title": "User Experience"
    },
    "best-practices-browser-compat": {
      "title": "Browser Compatibility"
    },
    "best-practices-general": {
      "title": "General"
    },
    "hidden": {
      "title": ""
    }
  },
  "stackPacks": [
    {
      "id": "wordpress",
      "title": "WordPress",
      "iconDataURL": "data:image/svg+xml,%3Csvg viewBox=\"0 0 122.5 122.5\" xmlns=\"http://www.w3.org/2000/svg\"%3E%3Cg fill=\"%232f3439\"%3E%3Cpath d=\"M8.7 61.3c0 20.8 12.1 38.7 29.6 47.3l-25-68.7c-3 6.5-4.6 13.7-4.6 21.4zM96.7 58.6c0-6.5-2.3-11-4.3-14.5-2.7-4.3-5.2-8-5.2-12.3 0-4.8 3.7-9.3 8.9-9.3h.7a52.4 52.4 0 0 0-79.4 9.9h3.3c5.5 0 14-.6 14-.6 2.9-.2 3.2 4 .4 4.3 0 0-2.9.4-6 .5l19.1 57L59.7 59l-8.2-22.5c-2.8-.1-5.5-.5-5.5-.5-2.8-.1-2.5-4.5.3-4.3 0 0 8.7.7 13.9.7 5.5 0 14-.7 14-.7 2.8-.2 3.2 4 .3 4.3 0 0-2.8.4-6 .5l19 56.5 5.2-17.5c2.3-7.3 4-12.5 4-17z\"/%3E%3Cpath d=\"M62.2 65.9l-15.8 45.8a52.6 52.6 0 0 0 32.3-.9l-.4-.7zM107.4 36a49.6 49.6 0 0 1-3.6 24.2l-16.1 46.5A52.5 52.5 0 0 0 107.4 36z\"/%3E%3Cpath d=\"M61.3 0a61.3 61.3 0 1 0 .1 122.7A61.3 61.3 0 0 0 61.3 0zm0 119.7a58.5 58.5 0 1 1 .1-117 58.5 58.5 0 0 1-.1 117z\"/%3E%3C/g%3E%3C/svg%3E",
      "descriptions": {
        "unused-css-rules": "Consider reducing, or switching, the number of [WordPress plugins](https://wordpress.org/plugins/) loading unused CSS in your page. To identify plugins that are adding extraneous CSS, try running [code coverage](https://developer.chrome.com/docs/devtools/coverage/) in Chrome DevTools. You can identify the theme/plugin responsible from the URL of the stylesheet. Look out for plugins that have many stylesheets in the list which have a lot of red in code coverage. A plugin should only enqueue a stylesheet if it is actually used on the page.",
        "modern-image-formats": "Consider using the [Performance Lab](https://wordpress.org/plugins/performance-lab/) plugin to automatically convert your uploaded JPEG images into WebP, wherever supported.",
        "offscreen-images": "Install a [lazy-load WordPress plugin](https://wordpress.org/plugins/search/lazy+load/) that provides the ability to defer any offscreen images, or switch to a theme that provides that functionality. Also consider using [the AMP plugin](https://wordpress.org/plugins/amp/).",
        "total-byte-weight": "Consider showing excerpts in your post lists (e.g. via the more tag), reducing the number of posts shown on a given page, breaking your long posts into multiple pages, or using a plugin to lazy-load comments.",
        "render-blocking-resources": "There are a number of WordPress plugins that can help you [inline critical assets](https://wordpress.org/plugins/search/critical+css/) or [defer less important resources](https://wordpress.org/plugins/search/defer+css+javascript/). Beware that optimizations provided by these plugins may break features of your theme or plugins, so you will likely need to make code changes.",
        "unminified-css": "A number of [WordPress plugins](https://wordpress.org/plugins/search/minify+css/) can speed up your site by concatenating, minifying, and compressing your styles. You may also want to use a build process to do this minification up-front if possible.",
        "unminified-javascript": "A number of [WordPress plugins](https://wordpress.org/plugins/search/minify+javascript/) can speed up your site by concatenating, minifying, and compressing your scripts. You may also want to use a build process to do this minification up front if possible.",
        "efficient-animated-content": "Consider uploading your GIF to a service which will make it available to embed as an HTML5 video.",
        "unused-javascript": "Consider reducing, or switching, the number of [WordPress plugins](https://wordpress.org/plugins/) loading unused JavaScript in your page. To identify plugins that are adding extraneous JS, try running [code coverage](https://developer.chrome.com/docs/devtools/coverage/) in Chrome DevTools. You can identify the theme/plugin responsible from the URL of the script. Look out for plugins that have many scripts in the list which have a lot of red in code coverage. A plugin should only enqueue a script if it is actually used on the page.",
        "uses-long-cache-ttl": "Read about [Browser Caching in WordPress](https://wordpress.org/support/article/optimization/#browser-caching).",
        "uses-optimized-images": "Consider using an [image optimization WordPress plugin](https://wordpress.org/plugins/search/optimize+images/) that compresses your images while retaining quality.",
        "uses-text-compression": "You can enable text compression in your web server configuration.",
        "uses-responsive-images": "Upload images directly through the [media library](https://wordpress.org/support/article/media-library-screen/) to ensure that the required image sizes are available, and then insert them from the media library or use the image widget to ensure the optimal image sizes are used (including those for the responsive breakpoints). Avoid using `Full Size` images unless the dimensions are adequate for their usage. [Learn More](https://wordpress.org/support/article/inserting-images-into-posts-and-pages/).",
        "server-response-time": "Themes, plugins, and server specifications all contribute to server response time. Consider finding a more optimized theme, carefully selecting an optimization plugin, and/or upgrading your server."
      }
    }
  ],
  "timing": {
    "entries": [
      {
        "startTime": 0,
        "name": "lh:config",
        "duration": 100,
        "entryType": "measure"
      },
      {
        "startTime": 0,
        "name": "lh:config:resolveArtifactsToDefns",
        "duration": 100,
        "entryType": "measure"
      },
      {
        "startTime": 0,
        "name": "lh:config:resolveNavigationsToDefns",
        "duration": 100,
        "entryType": "measure"
      },
      {
        "startTime": 0,
        "name": "lh:runner:gather",
        "duration": 100,
        "entryType": "measure"
      },
      {
        "startTime": 0,
        "name": "lh:driver:connect",
        "duration": 100,
        "entryType": "measure"
      },
      {
        "startTime": 0,
        "name": "lh:driver:navigate",
        "duration": 100,
        "entryType": "measure"
      },
      {
        "startTime": 0,
        "name": "lh:gather:getBenchmarkIndex",
        "duration": 100,
        "entryType": "measure"
      },
      {
        "startTime": 0,
        "name": "lh:gather:getVersion",
        "duration": 100,
        "entryType": "measure"
      },
      {
        "startTime": 0,
        "name": "lh:prepare:navigationMode",
        "duration": 100,
        "entryType": "measure"
      },
      {
        "startTime": 0,
        "name": "lh:driver:navigate",
        "duration": 100,
        "entryType": "measure"
      },
      {
        "startTime": 0,
        "name": "lh:prepare:navigation",
        "duration": 100,
        "entryType": "measure"
      },
      {
        "startTime": 0,
        "name": "lh:storage:clearDataForOrigin",
        "duration": 100,
        "entryType": "measure"
      },
      {
        "startTime": 0,
        "name": "lh:storage:clearBrowserCaches",
        "duration": 100,
        "entryType": "measure"
      },
      {
        "startTime": 0,
        "name": "lh:gather:prepareThrottlingAndNetwork",
        "duration": 100,
        "entryType": "measure"
      },
      {
        "startTime": 0,
        "name": "lh:driver:navigate",
        "duration": 100,
        "entryType": "measure"
      },
      {
        "startTime": 0,
        "name": "lh:computed:NetworkRecords",
        "duration": 100,
        "entryType": "measure"
      },
      {
        "startTime": 0,
        "name": "lh:gather:getInstallabilityErrors",
        "duration": 100,
        "entryType": "measure"
      },
      {
        "startTime": 0,
        "name": "lh:computed:MainResource",
        "duration": 100,
        "entryType": "measure"
      },
      {
        "startTime": 0,
        "name": "lh:gather:getVersion",
        "duration": 100,
        "entryType": "measure"
      },
      {
        "startTime": 0,
        "name": "lh:gather:getVersion",
        "duration": 100,
        "entryType": "measure"
      },
      {
        "startTime": 0,
        "name": "lh:gather:collectStacks",
        "duration": 100,
        "entryType": "measure"
      },
      {
        "startTime": 0,
        "name": "lh:computed:ProcessedTrace",
        "duration": 100,
        "entryType": "measure"
      },
      {
        "startTime": 0,
        "name": "lh:computed:ProcessedNavigation",
        "duration": 100,
        "entryType": "measure"
      },
      {
        "startTime": 0,
        "name": "lh:config",
        "duration": 100,
        "entryType": "measure"
      },
      {
        "startTime": 0,
        "name": "lh:config:resolveArtifactsToDefns",
        "duration": 100,
        "entryType": "measure"
      },
      {
        "startTime": 0,
        "name": "lh:config:resolveNavigationsToDefns",
        "duration": 100,
        "entryType": "measure"
      },
      {
        "startTime": 0,
        "name": "lh:runner:audit",
        "duration": 100,
        "entryType": "measure"
      },
      {
        "startTime": 0,
        "name": "lh:runner:auditing",
        "duration": 100,
        "entryType": "measure"
      },
      {
        "startTime": 0,
        "name": "lh:audit:is-on-https",
        "duration": 100,
        "entryType": "measure"
      },
      {
        "startTime": 0,
        "name": "lh:computed:NetworkRecords",
        "duration": 100,
        "entryType": "measure"
      },
      {
        "startTime": 0,
        "name": "lh:audit:service-worker",
        "duration": 100,
        "entryType": "measure"
      },
      {
        "startTime": 0,
        "name": "lh:audit:viewport",
        "duration": 100,
        "entryType": "measure"
      },
      {
        "startTime": 0,
        "name": "lh:computed:ViewportMeta",
        "duration": 100,
        "entryType": "measure"
      },
      {
        "startTime": 0,
        "name": "lh:audit:first-contentful-paint",
        "duration": 100,
        "entryType": "measure"
      },
      {
        "startTime": 0,
        "name": "lh:computed:FirstContentfulPaint",
        "duration": 100,
        "entryType": "measure"
      },
      {
        "startTime": 0,
        "name": "lh:computed:ProcessedTrace",
        "duration": 100,
        "entryType": "measure"
      },
      {
        "startTime": 0,
        "name": "lh:computed:ProcessedNavigation",
        "duration": 100,
        "entryType": "measure"
      },
      {
        "startTime": 0,
        "name": "lh:audit:largest-contentful-paint",
        "duration": 100,
        "entryType": "measure"
      },
      {
        "startTime": 0,
        "name": "lh:computed:LargestContentfulPaint",
        "duration": 100,
        "entryType": "measure"
      },
      {
        "startTime": 0,
        "name": "lh:audit:first-meaningful-paint",
        "duration": 100,
        "entryType": "measure"
      },
      {
        "startTime": 0,
        "name": "lh:computed:FirstMeaningfulPaint",
        "duration": 100,
        "entryType": "measure"
      },
      {
        "startTime": 0,
        "name": "lh:audit:speed-index",
        "duration": 100,
        "entryType": "measure"
      },
      {
        "startTime": 0,
        "name": "lh:computed:SpeedIndex",
        "duration": 100,
        "entryType": "measure"
      },
      {
        "startTime": 0,
        "name": "lh:computed:Speedline",
        "duration": 100,
        "entryType": "measure"
      },
      {
        "startTime": 0,
        "name": "lh:audit:screenshot-thumbnails",
        "duration": 100,
        "entryType": "measure"
      },
      {
        "startTime": 0,
        "name": "lh:audit:final-screenshot",
        "duration": 100,
        "entryType": "measure"
      },
      {
        "startTime": 0,
        "name": "lh:computed:Screenshots",
        "duration": 100,
        "entryType": "measure"
      },
      {
        "startTime": 0,
        "name": "lh:audit:total-blocking-time",
        "duration": 100,
        "entryType": "measure"
      },
      {
        "startTime": 0,
        "name": "lh:computed:TotalBlockingTime",
        "duration": 100,
        "entryType": "measure"
      },
      {
        "startTime": 0,
        "name": "lh:computed:Interactive",
        "duration": 100,
        "entryType": "measure"
      },
      {
        "startTime": 0,
        "name": "lh:audit:max-potential-fid",
        "duration": 100,
        "entryType": "measure"
      },
      {
        "startTime": 0,
        "name": "lh:computed:MaxPotentialFID",
        "duration": 100,
        "entryType": "measure"
      },
      {
        "startTime": 0,
        "name": "lh:audit:cumulative-layout-shift",
        "duration": 100,
        "entryType": "measure"
      },
      {
        "startTime": 0,
        "name": "lh:computed:CumulativeLayoutShift",
        "duration": 100,
        "entryType": "measure"
      },
      {
        "startTime": 0,
        "name": "lh:audit:errors-in-console",
        "duration": 100,
        "entryType": "measure"
      },
      {
        "startTime": 0,
        "name": "lh:computed:JSBundles",
        "duration": 100,
        "entryType": "measure"
      },
      {
        "startTime": 0,
        "name": "lh:audit:server-response-time",
        "duration": 100,
        "entryType": "measure"
      },
      {
        "startTime": 0,
        "name": "lh:computed:MainResource",
        "duration": 100,
        "entryType": "measure"
      },
      {
        "startTime": 0,
        "name": "lh:audit:interactive",
        "duration": 100,
        "entryType": "measure"
      },
      {
        "startTime": 0,
        "name": "lh:audit:user-timings",
        "duration": 100,
        "entryType": "measure"
      },
      {
        "startTime": 0,
        "name": "lh:computed:UserTimings",
        "duration": 100,
        "entryType": "measure"
      },
      {
        "startTime": 0,
        "name": "lh:audit:critical-request-chains",
        "duration": 100,
        "entryType": "measure"
      },
      {
        "startTime": 0,
        "name": "lh:computed:CriticalRequestChains",
        "duration": 100,
        "entryType": "measure"
      },
      {
        "startTime": 0,
        "name": "lh:computed:PageDependencyGraph",
        "duration": 100,
        "entryType": "measure"
      },
      {
        "startTime": 0,
        "name": "lh:audit:redirects",
        "duration": 100,
        "entryType": "measure"
      },
      {
        "startTime": 0,
        "name": "lh:computed:LanternInteractive",
        "duration": 100,
        "entryType": "measure"
      },
      {
        "startTime": 0,
        "name": "lh:computed:LanternFirstMeaningfulPaint",
        "duration": 100,
        "entryType": "measure"
      },
      {
        "startTime": 0,
        "name": "lh:computed:LanternFirstContentfulPaint",
        "duration": 100,
        "entryType": "measure"
      },
      {
        "startTime": 0,
        "name": "lh:computed:LoadSimulator",
        "duration": 100,
        "entryType": "measure"
      },
      {
        "startTime": 0,
        "name": "lh:computed:NetworkAnalysis",
        "duration": 100,
        "entryType": "measure"
      },
      {
        "startTime": 0,
        "name": "lh:audit:installable-manifest",
        "duration": 100,
        "entryType": "measure"
      },
      {
        "startTime": 0,
        "name": "lh:audit:splash-screen",
        "duration": 100,
        "entryType": "measure"
      },
      {
        "startTime": 0,
        "name": "lh:computed:ManifestValues",
        "duration": 100,
        "entryType": "measure"
      },
      {
        "startTime": 0,
        "name": "lh:audit:themed-omnibox",
        "duration": 100,
        "entryType": "measure"
      },
      {
        "startTime": 0,
        "name": "lh:audit:maskable-icon",
        "duration": 100,
        "entryType": "measure"
      },
      {
        "startTime": 0,
        "name": "lh:audit:content-width",
        "duration": 100,
        "entryType": "measure"
      },
      {
        "startTime": 0,
        "name": "lh:audit:image-aspect-ratio",
        "duration": 100,
        "entryType": "measure"
      },
      {
        "startTime": 0,
        "name": "lh:audit:image-size-responsive",
        "duration": 100,
        "entryType": "measure"
      },
      {
        "startTime": 0,
        "name": "lh:audit:preload-fonts",
        "duration": 100,
        "entryType": "measure"
      },
      {
        "startTime": 0,
        "name": "lh:audit:deprecations",
        "duration": 100,
        "entryType": "measure"
      },
      {
        "startTime": 0,
        "name": "lh:audit:mainthread-work-breakdown",
        "duration": 100,
        "entryType": "measure"
      },
      {
        "startTime": 0,
        "name": "lh:computed:MainThreadTasks",
        "duration": 100,
        "entryType": "measure"
      },
      {
        "startTime": 0,
        "name": "lh:audit:bootup-time",
        "duration": 100,
        "entryType": "measure"
      },
      {
        "startTime": 0,
        "name": "lh:audit:uses-rel-preload",
        "duration": 100,
        "entryType": "measure"
      },
      {
        "startTime": 0,
        "name": "lh:audit:uses-rel-preconnect",
        "duration": 100,
        "entryType": "measure"
      },
      {
        "startTime": 0,
        "name": "lh:audit:font-display",
        "duration": 100,
        "entryType": "measure"
      },
      {
        "startTime": 0,
        "name": "lh:audit:diagnostics",
        "duration": 100,
        "entryType": "measure"
      },
      {
        "startTime": 0,
        "name": "lh:audit:network-requests",
        "duration": 100,
        "entryType": "measure"
      },
      {
        "startTime": 0,
        "name": "lh:audit:network-rtt",
        "duration": 100,
        "entryType": "measure"
      },
      {
        "startTime": 0,
        "name": "lh:audit:network-server-latency",
        "duration": 100,
        "entryType": "measure"
      },
      {
        "startTime": 0,
        "name": "lh:audit:main-thread-tasks",
        "duration": 100,
        "entryType": "measure"
      },
      {
        "startTime": 0,
        "name": "lh:audit:metrics",
        "duration": 100,
        "entryType": "measure"
      },
      {
        "startTime": 0,
        "name": "lh:computed:TimingSummary",
        "duration": 100,
        "entryType": "measure"
      },
      {
        "startTime": 0,
        "name": "lh:computed:FirstContentfulPaintAllFrames",
        "duration": 100,
        "entryType": "measure"
      },
      {
        "startTime": 0,
        "name": "lh:computed:LargestContentfulPaintAllFrames",
        "duration": 100,
        "entryType": "measure"
      },
      {
        "startTime": 0,
        "name": "lh:audit:performance-budget",
        "duration": 100,
        "entryType": "measure"
      },
      {
        "startTime": 0,
        "name": "lh:computed:ResourceSummary",
        "duration": 100,
        "entryType": "measure"
      },
      {
        "startTime": 0,
        "name": "lh:audit:timing-budget",
        "duration": 100,
        "entryType": "measure"
      },
      {
        "startTime": 0,
        "name": "lh:audit:resource-summary",
        "duration": 100,
        "entryType": "measure"
      },
      {
        "startTime": 0,
        "name": "lh:audit:third-party-summary",
        "duration": 100,
        "entryType": "measure"
      },
      {
        "startTime": 0,
        "name": "lh:audit:third-party-facades",
        "duration": 100,
        "entryType": "measure"
      },
      {
        "startTime": 0,
        "name": "lh:audit:largest-contentful-paint-element",
        "duration": 100,
        "entryType": "measure"
      },
      {
        "startTime": 0,
        "name": "lh:audit:lcp-lazy-loaded",
        "duration": 100,
        "entryType": "measure"
      },
      {
        "startTime": 0,
        "name": "lh:audit:layout-shift-elements",
        "duration": 100,
        "entryType": "measure"
      },
      {
        "startTime": 0,
        "name": "lh:audit:long-tasks",
        "duration": 100,
        "entryType": "measure"
      },
      {
        "startTime": 0,
        "name": "lh:audit:no-unload-listeners",
        "duration": 100,
        "entryType": "measure"
      },
      {
        "startTime": 0,
        "name": "lh:audit:non-composited-animations",
        "duration": 100,
        "entryType": "measure"
      },
      {
        "startTime": 0,
        "name": "lh:audit:unsized-images",
        "duration": 100,
        "entryType": "measure"
      },
      {
        "startTime": 0,
        "name": "lh:audit:valid-source-maps",
        "duration": 100,
        "entryType": "measure"
      },
      {
        "startTime": 0,
        "name": "lh:audit:preload-lcp-image",
        "duration": 100,
        "entryType": "measure"
      },
      {
        "startTime": 0,
        "name": "lh:audit:csp-xss",
        "duration": 100,
        "entryType": "measure"
      },
      {
        "startTime": 0,
        "name": "lh:audit:full-page-screenshot",
        "duration": 100,
        "entryType": "measure"
      },
      {
        "startTime": 0,
        "name": "lh:audit:script-treemap-data",
        "duration": 100,
        "entryType": "measure"
      },
      {
        "startTime": 0,
        "name": "lh:computed:ModuleDuplication",
        "duration": 100,
        "entryType": "measure"
      },
      {
        "startTime": 0,
        "name": "lh:computed:UnusedJavascriptSummary",
        "duration": 100,
        "entryType": "measure"
      },
      {
        "startTime": 0,
        "name": "lh:computed:UnusedJavascriptSummary",
        "duration": 100,
        "entryType": "measure"
      },
      {
        "startTime": 0,
        "name": "lh:computed:UnusedJavascriptSummary",
        "duration": 100,
        "entryType": "measure"
      },
      {
        "startTime": 0,
        "name": "lh:computed:UnusedJavascriptSummary",
        "duration": 100,
        "entryType": "measure"
      },
      {
        "startTime": 0,
        "name": "lh:computed:UnusedJavascriptSummary",
        "duration": 100,
        "entryType": "measure"
      },
      {
        "startTime": 0,
        "name": "lh:computed:UnusedJavascriptSummary",
        "duration": 100,
        "entryType": "measure"
      },
      {
        "startTime": 0,
        "name": "lh:computed:UnusedJavascriptSummary",
        "duration": 100,
        "entryType": "measure"
      },
      {
        "startTime": 0,
        "name": "lh:computed:UnusedJavascriptSummary",
        "duration": 100,
        "entryType": "measure"
      },
      {
        "startTime": 0,
        "name": "lh:computed:UnusedJavascriptSummary",
        "duration": 100,
        "entryType": "measure"
      },
      {
        "startTime": 0,
        "name": "lh:computed:UnusedJavascriptSummary",
        "duration": 100,
        "entryType": "measure"
      },
      {
        "startTime": 0,
        "name": "lh:computed:UnusedJavascriptSummary",
        "duration": 100,
        "entryType": "measure"
      },
      {
        "startTime": 0,
        "name": "lh:computed:UnusedJavascriptSummary",
        "duration": 100,
        "entryType": "measure"
      },
      {
        "startTime": 0,
        "name": "lh:computed:UnusedJavascriptSummary",
        "duration": 100,
        "entryType": "measure"
      },
      {
        "startTime": 0,
        "name": "lh:computed:UnusedJavascriptSummary",
        "duration": 100,
        "entryType": "measure"
      },
      {
        "startTime": 0,
        "name": "lh:computed:UnusedJavascriptSummary",
        "duration": 100,
        "entryType": "measure"
      },
      {
        "startTime": 0,
        "name": "lh:computed:UnusedJavascriptSummary",
        "duration": 100,
        "entryType": "measure"
      },
      {
        "startTime": 0,
        "name": "lh:audit:pwa-cross-browser",
        "duration": 100,
        "entryType": "measure"
      },
      {
        "startTime": 0,
        "name": "lh:audit:pwa-page-transitions",
        "duration": 100,
        "entryType": "measure"
      },
      {
        "startTime": 0,
        "name": "lh:audit:pwa-each-page-has-url",
        "duration": 100,
        "entryType": "measure"
      },
      {
        "startTime": 0,
        "name": "lh:audit:accesskeys",
        "duration": 100,
        "entryType": "measure"
      },
      {
        "startTime": 0,
        "name": "lh:audit:aria-allowed-attr",
        "duration": 100,
        "entryType": "measure"
      },
      {
        "startTime": 0,
        "name": "lh:audit:aria-command-name",
        "duration": 100,
        "entryType": "measure"
      },
      {
        "startTime": 0,
        "name": "lh:audit:aria-hidden-body",
        "duration": 100,
        "entryType": "measure"
      },
      {
        "startTime": 0,
        "name": "lh:audit:aria-hidden-focus",
        "duration": 100,
        "entryType": "measure"
      },
      {
        "startTime": 0,
        "name": "lh:audit:aria-input-field-name",
        "duration": 100,
        "entryType": "measure"
      },
      {
        "startTime": 0,
        "name": "lh:audit:aria-meter-name",
        "duration": 100,
        "entryType": "measure"
      },
      {
        "startTime": 0,
        "name": "lh:audit:aria-progressbar-name",
        "duration": 100,
        "entryType": "measure"
      },
      {
        "startTime": 0,
        "name": "lh:audit:aria-required-attr",
        "duration": 100,
        "entryType": "measure"
      },
      {
        "startTime": 0,
        "name": "lh:audit:aria-required-children",
        "duration": 100,
        "entryType": "measure"
      },
      {
        "startTime": 0,
        "name": "lh:audit:aria-required-parent",
        "duration": 100,
        "entryType": "measure"
      },
      {
        "startTime": 0,
        "name": "lh:audit:aria-roles",
        "duration": 100,
        "entryType": "measure"
      },
      {
        "startTime": 0,
        "name": "lh:audit:aria-toggle-field-name",
        "duration": 100,
        "entryType": "measure"
      },
      {
        "startTime": 0,
        "name": "lh:audit:aria-tooltip-name",
        "duration": 100,
        "entryType": "measure"
      },
      {
        "startTime": 0,
        "name": "lh:audit:aria-treeitem-name",
        "duration": 100,
        "entryType": "measure"
      },
      {
        "startTime": 0,
        "name": "lh:audit:aria-valid-attr-value",
        "duration": 100,
        "entryType": "measure"
      },
      {
        "startTime": 0,
        "name": "lh:audit:aria-valid-attr",
        "duration": 100,
        "entryType": "measure"
      },
      {
        "startTime": 0,
        "name": "lh:audit:button-name",
        "duration": 100,
        "entryType": "measure"
      },
      {
        "startTime": 0,
        "name": "lh:audit:bypass",
        "duration": 100,
        "entryType": "measure"
      },
      {
        "startTime": 0,
        "name": "lh:audit:color-contrast",
        "duration": 100,
        "entryType": "measure"
      },
      {
        "startTime": 0,
        "name": "lh:audit:definition-list",
        "duration": 100,
        "entryType": "measure"
      },
      {
        "startTime": 0,
        "name": "lh:audit:dlitem",
        "duration": 100,
        "entryType": "measure"
      },
      {
        "startTime": 0,
        "name": "lh:audit:document-title",
        "duration": 100,
        "entryType": "measure"
      },
      {
        "startTime": 0,
        "name": "lh:audit:duplicate-id-active",
        "duration": 100,
        "entryType": "measure"
      },
      {
        "startTime": 0,
        "name": "lh:audit:duplicate-id-aria",
        "duration": 100,
        "entryType": "measure"
      },
      {
        "startTime": 0,
        "name": "lh:audit:form-field-multiple-labels",
        "duration": 100,
        "entryType": "measure"
      },
      {
        "startTime": 0,
        "name": "lh:audit:frame-title",
        "duration": 100,
        "entryType": "measure"
      },
      {
        "startTime": 0,
        "name": "lh:audit:heading-order",
        "duration": 100,
        "entryType": "measure"
      },
      {
        "startTime": 0,
        "name": "lh:audit:html-has-lang",
        "duration": 100,
        "entryType": "measure"
      },
      {
        "startTime": 0,
        "name": "lh:audit:html-lang-valid",
        "duration": 100,
        "entryType": "measure"
      },
      {
        "startTime": 0,
        "name": "lh:audit:image-alt",
        "duration": 100,
        "entryType": "measure"
      },
      {
        "startTime": 0,
        "name": "lh:audit:input-image-alt",
        "duration": 100,
        "entryType": "measure"
      },
      {
        "startTime": 0,
        "name": "lh:audit:label",
        "duration": 100,
        "entryType": "measure"
      },
      {
        "startTime": 0,
        "name": "lh:audit:link-name",
        "duration": 100,
        "entryType": "measure"
      },
      {
        "startTime": 0,
        "name": "lh:audit:list",
        "duration": 100,
        "entryType": "measure"
      },
      {
        "startTime": 0,
        "name": "lh:audit:listitem",
        "duration": 100,
        "entryType": "measure"
      },
      {
        "startTime": 0,
        "name": "lh:audit:meta-refresh",
        "duration": 100,
        "entryType": "measure"
      },
      {
        "startTime": 0,
        "name": "lh:audit:meta-viewport",
        "duration": 100,
        "entryType": "measure"
      },
      {
        "startTime": 0,
        "name": "lh:audit:object-alt",
        "duration": 100,
        "entryType": "measure"
      },
      {
        "startTime": 0,
        "name": "lh:audit:tabindex",
        "duration": 100,
        "entryType": "measure"
      },
      {
        "startTime": 0,
        "name": "lh:audit:td-headers-attr",
        "duration": 100,
        "entryType": "measure"
      },
      {
        "startTime": 0,
        "name": "lh:audit:th-has-data-cells",
        "duration": 100,
        "entryType": "measure"
      },
      {
        "startTime": 0,
        "name": "lh:audit:valid-lang",
        "duration": 100,
        "entryType": "measure"
      },
      {
        "startTime": 0,
        "name": "lh:audit:video-caption",
        "duration": 100,
        "entryType": "measure"
      },
      {
        "startTime": 0,
        "name": "lh:audit:custom-controls-labels",
        "duration": 100,
        "entryType": "measure"
      },
      {
        "startTime": 0,
        "name": "lh:audit:custom-controls-roles",
        "duration": 100,
        "entryType": "measure"
      },
      {
        "startTime": 0,
        "name": "lh:audit:focus-traps",
        "duration": 100,
        "entryType": "measure"
      },
      {
        "startTime": 0,
        "name": "lh:audit:focusable-controls",
        "duration": 100,
        "entryType": "measure"
      },
      {
        "startTime": 0,
        "name": "lh:audit:interactive-element-affordance",
        "duration": 100,
        "entryType": "measure"
      },
      {
        "startTime": 0,
        "name": "lh:audit:logical-tab-order",
        "duration": 100,
        "entryType": "measure"
      },
      {
        "startTime": 0,
        "name": "lh:audit:managed-focus",
        "duration": 100,
        "entryType": "measure"
      },
      {
        "startTime": 0,
        "name": "lh:audit:offscreen-content-hidden",
        "duration": 100,
        "entryType": "measure"
      },
      {
        "startTime": 0,
        "name": "lh:audit:use-landmarks",
        "duration": 100,
        "entryType": "measure"
      },
      {
        "startTime": 0,
        "name": "lh:audit:visual-order-follows-dom",
        "duration": 100,
        "entryType": "measure"
      },
      {
        "startTime": 0,
        "name": "lh:audit:uses-long-cache-ttl",
        "duration": 100,
        "entryType": "measure"
      },
      {
        "startTime": 0,
        "name": "lh:audit:total-byte-weight",
        "duration": 100,
        "entryType": "measure"
      },
      {
        "startTime": 0,
        "name": "lh:audit:offscreen-images",
        "duration": 100,
        "entryType": "measure"
      },
      {
        "startTime": 0,
        "name": "lh:audit:render-blocking-resources",
        "duration": 100,
        "entryType": "measure"
      },
      {
        "startTime": 0,
        "name": "lh:computed:UnusedCSS",
        "duration": 100,
        "entryType": "measure"
      },
      {
        "startTime": 0,
        "name": "lh:computed:FirstContentfulPaint",
        "duration": 100,
        "entryType": "measure"
      },
      {
        "startTime": 0,
        "name": "lh:computed:LanternFirstContentfulPaint",
        "duration": 100,
        "entryType": "measure"
      },
      {
        "startTime": 0,
        "name": "lh:computed:LoadSimulator",
        "duration": 100,
        "entryType": "measure"
      },
      {
        "startTime": 0,
        "name": "lh:audit:unminified-css",
        "duration": 100,
        "entryType": "measure"
      },
      {
        "startTime": 0,
        "name": "lh:audit:unminified-javascript",
        "duration": 100,
        "entryType": "measure"
      },
      {
        "startTime": 0,
        "name": "lh:audit:unused-css-rules",
        "duration": 100,
        "entryType": "measure"
      },
      {
        "startTime": 0,
        "name": "lh:audit:unused-javascript",
        "duration": 100,
        "entryType": "measure"
      },
      {
        "startTime": 0,
        "name": "lh:audit:modern-image-formats",
        "duration": 100,
        "entryType": "measure"
      },
      {
        "startTime": 0,
        "name": "lh:audit:uses-optimized-images",
        "duration": 100,
        "entryType": "measure"
      },
      {
        "startTime": 0,
        "name": "lh:audit:uses-text-compression",
        "duration": 100,
        "entryType": "measure"
      },
      {
        "startTime": 0,
        "name": "lh:audit:uses-responsive-images",
        "duration": 100,
        "entryType": "measure"
      },
      {
        "startTime": 0,
        "name": "lh:computed:ImageRecords",
        "duration": 100,
        "entryType": "measure"
      },
      {
        "startTime": 0,
        "name": "lh:audit:efficient-animated-content",
        "duration": 100,
        "entryType": "measure"
      },
      {
        "startTime": 0,
        "name": "lh:audit:duplicated-javascript",
        "duration": 100,
        "entryType": "measure"
      },
      {
        "startTime": 0,
        "name": "lh:audit:legacy-javascript",
        "duration": 100,
        "entryType": "measure"
      },
      {
        "startTime": 0,
        "name": "lh:audit:doctype",
        "duration": 100,
        "entryType": "measure"
      },
      {
        "startTime": 0,
        "name": "lh:audit:charset",
        "duration": 100,
        "entryType": "measure"
      },
      {
        "startTime": 0,
        "name": "lh:audit:dom-size",
        "duration": 100,
        "entryType": "measure"
      },
      {
        "startTime": 0,
        "name": "lh:audit:geolocation-on-start",
        "duration": 100,
        "entryType": "measure"
      },
      {
        "startTime": 0,
        "name": "lh:audit:inspector-issues",
        "duration": 100,
        "entryType": "measure"
      },
      {
        "startTime": 0,
        "name": "lh:audit:no-document-write",
        "duration": 100,
        "entryType": "measure"
      },
      {
        "startTime": 0,
        "name": "lh:audit:js-libraries",
        "duration": 100,
        "entryType": "measure"
      },
      {
        "startTime": 0,
        "name": "lh:audit:notification-on-start",
        "duration": 100,
        "entryType": "measure"
      },
      {
        "startTime": 0,
        "name": "lh:audit:password-inputs-can-be-pasted-into",
        "duration": 100,
        "entryType": "measure"
      },
      {
        "startTime": 0,
        "name": "lh:audit:uses-http2",
        "duration": 100,
        "entryType": "measure"
      },
      {
        "startTime": 0,
        "name": "lh:audit:uses-passive-event-listeners",
        "duration": 100,
        "entryType": "measure"
      },
      {
        "startTime": 0,
        "name": "lh:audit:meta-description",
        "duration": 100,
        "entryType": "measure"
      },
      {
        "startTime": 0,
        "name": "lh:audit:http-status-code",
        "duration": 100,
        "entryType": "measure"
      },
      {
        "startTime": 0,
        "name": "lh:audit:font-size",
        "duration": 100,
        "entryType": "measure"
      },
      {
        "startTime": 0,
        "name": "lh:audit:link-text",
        "duration": 100,
        "entryType": "measure"
      },
      {
        "startTime": 0,
        "name": "lh:audit:crawlable-anchors",
        "duration": 100,
        "entryType": "measure"
      },
      {
        "startTime": 0,
        "name": "lh:audit:is-crawlable",
        "duration": 100,
        "entryType": "measure"
      },
      {
        "startTime": 0,
        "name": "lh:audit:robots-txt",
        "duration": 100,
        "entryType": "measure"
      },
      {
        "startTime": 0,
        "name": "lh:audit:tap-targets",
        "duration": 100,
        "entryType": "measure"
      },
      {
        "startTime": 0,
        "name": "lh:audit:hreflang",
        "duration": 100,
        "entryType": "measure"
      },
      {
        "startTime": 0,
        "name": "lh:audit:plugins",
        "duration": 100,
        "entryType": "measure"
      },
      {
        "startTime": 0,
        "name": "lh:audit:canonical",
        "duration": 100,
        "entryType": "measure"
      },
      {
        "startTime": 0,
        "name": "lh:audit:structured-data",
        "duration": 100,
        "entryType": "measure"
      },
      {
        "startTime": 0,
        "name": "lh:runner:generate",
        "duration": 100,
        "entryType": "measure"
      }
    ],
    "total": 12345.6789
  },
  "i18n": {
    "rendererFormattedStrings": {
      "calculatorLink": "See calculator.",
      "collapseView": "Collapse view",
      "crcInitialNavigation": "Initial Navigation",
      "crcLongestDurationLabel": "Maximum critical path latency:",
      "dropdownCopyJSON": "Copy JSON",
      "dropdownDarkTheme": "Toggle Dark Theme",
      "dropdownPrintExpanded": "Print Expanded",
      "dropdownPrintSummary": "Print Summary",
      "dropdownSaveGist": "Save as Gist",
      "dropdownSaveHTML": "Save as HTML",
      "dropdownSaveJSON": "Save as JSON",
      "dropdownViewer": "Open in Viewer",
      "errorLabel": "Error!",
      "errorMissingAuditInfo": "Report error: no audit information",
      "expandView": "Expand view",
      "footerIssue": "File an issue",
      "hide": "Hide",
      "labDataTitle": "Lab Data",
      "lsPerformanceCategoryDescription": "[Lighthouse](https://developers.google.com/web/tools/lighthouse/) analysis of the current page on an emulated mobile network. Values are estimated and may vary.",
      "manualAuditsGroupTitle": "Additional items to manually check",
      "notApplicableAuditsGroupTitle": "Not applicable",
      "opportunityResourceColumnLabel": "Opportunity",
      "opportunitySavingsColumnLabel": "Estimated Savings",
      "passedAuditsGroupTitle": "Passed audits",
      "runtimeAnalysisWindow": "Initial page load",
      "runtimeCustom": "Custom throttling",
      "runtimeDesktopEmulation": "Emulated Desktop",
      "runtimeMobileEmulation": "Emulated Moto G4",
      "runtimeNoEmulation": "No emulation",
      "runtimeSettingsAxeVersion": "Axe version",
      "runtimeSettingsBenchmark": "CPU/Memory Power",
      "runtimeSettingsCPUThrottling": "CPU throttling",
      "runtimeSettingsDevice": "Device",
      "runtimeSettingsNetworkThrottling": "Network throttling",
      "runtimeSettingsUANetwork": "User agent (network)",
      "runtimeSingleLoad": "Single page load",
      "runtimeSingleLoadTooltip": "This data is taken from a single page load, as opposed to field data summarizing many sessions.",
      "runtimeSlow4g": "Slow 4G throttling",
      "runtimeUnknown": "Unknown",
      "show": "Show",
      "showRelevantAudits": "Show audits relevant to:",
      "snippetCollapseButtonLabel": "Collapse snippet",
      "snippetExpandButtonLabel": "Expand snippet",
      "thirdPartyResourcesLabel": "Show 3rd-party resources",
      "throttlingProvided": "Provided by environment",
      "toplevelWarningsMessage": "There were issues affecting this run of Lighthouse:",
      "varianceDisclaimer": "Values are estimated and may vary. The [performance score is calculated](https://web.dev/performance-scoring/) directly from these metrics.",
      "viewOriginalTraceLabel": "View Original Trace",
      "viewTraceLabel": "View Trace",
      "viewTreemapLabel": "View Treemap",
      "warningAuditsGroupTitle": "Passed audits but with warnings",
      "warningHeader": "Warnings: "
    },
    "icuMessagePaths": {
      "core/audits/is-on-https.js | failureTitle": [
        "audits[is-on-https].title"
      ],
      "core/audits/is-on-https.js | description": [
        "audits[is-on-https].description"
      ],
      "core/audits/is-on-https.js | displayValue": [
        {
          "values": {
            "itemCount": 1
          },
          "path": "audits[is-on-https].displayValue"
        }
      ],
      "core/audits/is-on-https.js | columnInsecureURL": [
        "audits[is-on-https].details.headings[0].label"
      ],
      "core/audits/is-on-https.js | columnResolution": [
        "audits[is-on-https].details.headings[1].label"
      ],
      "core/audits/is-on-https.js | allowed": [
        "audits[is-on-https].details.items[0].resolution"
      ],
      "core/audits/service-worker.js | failureTitle": [
        "audits[service-worker].title"
      ],
      "core/audits/service-worker.js | description": [
        "audits[service-worker].description"
      ],
      "core/audits/viewport.js | title": [
        "audits.viewport.title"
      ],
      "core/audits/viewport.js | description": [
        "audits.viewport.description"
      ],
      "core/lib/i18n/i18n.js | firstContentfulPaintMetric": [
        "audits[first-contentful-paint].title",
        "audits[timing-budget].details.items[2].label"
      ],
      "core/audits/metrics/first-contentful-paint.js | description": [
        "audits[first-contentful-paint].description"
      ],
      "core/lib/i18n/i18n.js | seconds": [
        {
          "values": {
            "timeInMs": 6843.95
          },
          "path": "audits[first-contentful-paint].displayValue"
        },
        {
          "values": {
            "timeInMs": 6843.951
          },
          "path": "audits[largest-contentful-paint].displayValue"
        },
        {
          "values": {
            "timeInMs": 6843.951
          },
          "path": "audits[first-meaningful-paint].displayValue"
        },
        {
          "values": {
            "timeInMs": 8114
          },
          "path": "audits[speed-index].displayValue"
        },
        {
          "values": {
            "timeInMs": 8190.57
          },
          "path": "audits.interactive.displayValue"
        },
        {
          "values": {
            "timeInMs": 2240.732999999998
          },
          "path": "audits[mainthread-work-breakdown].displayValue"
        },
        {
          "values": {
            "timeInMs": 1324.3129999999999
          },
          "path": "audits[bootup-time].displayValue"
        }
      ],
      "core/lib/i18n/i18n.js | largestContentfulPaintMetric": [
        "audits[largest-contentful-paint].title"
      ],
      "core/audits/metrics/largest-contentful-paint.js | description": [
        "audits[largest-contentful-paint].description"
      ],
      "core/lib/i18n/i18n.js | firstMeaningfulPaintMetric": [
        "audits[first-meaningful-paint].title",
        "audits[timing-budget].details.items[1].label"
      ],
      "core/audits/metrics/first-meaningful-paint.js | description": [
        "audits[first-meaningful-paint].description"
      ],
      "core/lib/i18n/i18n.js | speedIndexMetric": [
        "audits[speed-index].title"
      ],
      "core/audits/metrics/speed-index.js | description": [
        "audits[speed-index].description"
      ],
      "core/lib/i18n/i18n.js | totalBlockingTimeMetric": [
        "audits[total-blocking-time].title"
      ],
      "core/audits/metrics/total-blocking-time.js | description": [
        "audits[total-blocking-time].description"
      ],
      "core/lib/i18n/i18n.js | ms": [
        {
          "values": {
            "timeInMs": 1220.691999999999
          },
          "path": "audits[total-blocking-time].displayValue"
        },
        {
          "values": {
            "timeInMs": 1174.877
          },
          "path": "audits[max-potential-fid].displayValue"
        },
        {
          "values": {
            "timeInMs": 12.662
          },
          "path": "audits[network-rtt].displayValue"
        },
        {
          "values": {
            "timeInMs": 579.2030000000001
          },
          "path": "audits[network-server-latency].displayValue"
        }
      ],
      "core/lib/i18n/i18n.js | maxPotentialFIDMetric": [
        "audits[max-potential-fid].title",
        "audits[timing-budget].details.items[3].label"
      ],
      "core/audits/metrics/max-potential-fid.js | description": [
        "audits[max-potential-fid].description"
      ],
      "core/lib/i18n/i18n.js | cumulativeLayoutShiftMetric": [
        "audits[cumulative-layout-shift].title"
      ],
      "core/audits/metrics/cumulative-layout-shift.js | description": [
        "audits[cumulative-layout-shift].description"
      ],
      "core/audits/errors-in-console.js | failureTitle": [
        "audits[errors-in-console].title"
      ],
      "core/audits/errors-in-console.js | description": [
        "audits[errors-in-console].description"
      ],
      "core/lib/i18n/i18n.js | columnSource": [
        "audits[errors-in-console].details.headings[0].label",
        "audits.deprecations.details.headings[1].label",
        "audits[no-unload-listeners].details.headings[0].label",
        "audits[geolocation-on-start].details.headings[0].label",
        "audits[no-document-write].details.headings[0].label",
        "audits[notification-on-start].details.headings[0].label",
        "audits[uses-passive-event-listeners].details.headings[0].label",
        "audits[font-size].details.headings[0].label"
      ],
      "core/lib/i18n/i18n.js | columnDescription": [
        "audits[errors-in-console].details.headings[1].label",
        "audits[csp-xss].details.headings[0].label"
      ],
      "core/audits/server-response-time.js | title": [
        "audits[server-response-time].title"
      ],
      "core/audits/server-response-time.js | description": [
        "audits[server-response-time].description"
      ],
      "core/audits/server-response-time.js | displayValue": [
        {
          "values": {
            "timeInMs": 568.468
          },
          "path": "audits[server-response-time].displayValue"
        }
      ],
      "core/lib/i18n/i18n.js | columnURL": [
        "audits[server-response-time].details.headings[0].label",
        "audits[image-aspect-ratio].details.headings[1].label",
        "audits[image-size-responsive].details.headings[1].label",
        "audits[bootup-time].details.headings[0].label",
        "audits[network-rtt].details.headings[0].label",
        "audits[network-server-latency].details.headings[0].label",
        "audits[long-tasks].details.headings[0].label",
        "audits[unsized-images].details.headings[1].label",
        "audits[uses-long-cache-ttl].details.headings[0].label",
        "audits[total-byte-weight].details.headings[0].label",
        "audits[render-blocking-resources].details.headings[0].label",
        "audits[unminified-javascript].details.headings[0].label",
        "audits[unused-javascript].details.headings[0].label",
        "audits[modern-image-formats].details.headings[1].label",
        "audits[uses-text-compression].details.headings[0].label",
        "audits[uses-responsive-images].details.headings[1].label",
        "audits[efficient-animated-content].details.headings[0].label",
        "audits[legacy-javascript].details.headings[0].label"
      ],
      "core/lib/i18n/i18n.js | columnTimeSpent": [
        "audits[server-response-time].details.headings[1].label",
        "audits[mainthread-work-breakdown].details.headings[1].label",
        "audits[network-rtt].details.headings[1].label",
        "audits[network-server-latency].details.headings[1].label"
      ],
      "core/lib/i18n/i18n.js | interactiveMetric": [
        "audits.interactive.title",
        "audits[timing-budget].details.items[0].label"
      ],
      "core/audits/metrics/interactive.js | description": [
        "audits.interactive.description"
      ],
      "core/audits/user-timings.js | title": [
        "audits[user-timings].title"
      ],
      "core/audits/user-timings.js | description": [
        "audits[user-timings].description"
      ],
      "core/audits/user-timings.js | displayValue": [
        {
          "values": {
            "itemCount": 42
          },
          "path": "audits[user-timings].displayValue"
        }
      ],
      "core/lib/i18n/i18n.js | columnName": [
        "audits[user-timings].details.headings[0].label",
        "audits[non-composited-animations].details.headings[1].label",
        "audits[js-libraries].details.headings[0].label"
      ],
      "core/audits/user-timings.js | columnType": [
        "audits[user-timings].details.headings[1].label"
      ],
      "core/lib/i18n/i18n.js | columnStartTime": [
        "audits[user-timings].details.headings[2].label",
        "audits[long-tasks].details.headings[1].label"
      ],
      "core/lib/i18n/i18n.js | columnDuration": [
        "audits[user-timings].details.headings[3].label",
        "audits[long-tasks].details.headings[2].label"
      ],
      "core/audits/critical-request-chains.js | title": [
        "audits[critical-request-chains].title"
      ],
      "core/audits/critical-request-chains.js | description": [
        "audits[critical-request-chains].description"
      ],
      "core/audits/critical-request-chains.js | displayValue": [
        {
          "values": {
            "itemCount": 12
          },
          "path": "audits[critical-request-chains].displayValue"
        }
      ],
      "core/audits/redirects.js | title": [
        "audits.redirects.title"
      ],
      "core/audits/redirects.js | description": [
        "audits.redirects.description"
      ],
      "core/audits/installable-manifest.js | failureTitle": [
        "audits[installable-manifest].title"
      ],
      "core/audits/installable-manifest.js | description": [
        "audits[installable-manifest].description"
      ],
      "core/audits/installable-manifest.js | displayValue": [
        {
          "values": {
            "itemCount": 1
          },
          "path": "audits[installable-manifest].displayValue"
        }
      ],
      "core/audits/installable-manifest.js | columnValue": [
        "audits[installable-manifest].details.headings[0].label"
      ],
      "core/audits/installable-manifest.js | no-manifest": [
        "audits[installable-manifest].details.items[0].reason"
      ],
      "core/audits/splash-screen.js | failureTitle": [
        "audits[splash-screen].title"
      ],
      "core/audits/splash-screen.js | description": [
        "audits[splash-screen].description"
      ],
      "core/audits/themed-omnibox.js | failureTitle": [
        "audits[themed-omnibox].title"
      ],
      "core/audits/themed-omnibox.js | description": [
        "audits[themed-omnibox].description"
      ],
      "core/audits/maskable-icon.js | failureTitle": [
        "audits[maskable-icon].title"
      ],
      "core/audits/maskable-icon.js | description": [
        "audits[maskable-icon].description"
      ],
      "core/audits/content-width.js | title": [
        "audits[content-width].title"
      ],
      "core/audits/content-width.js | description": [
        "audits[content-width].description"
      ],
      "core/audits/image-aspect-ratio.js | failureTitle": [
        "audits[image-aspect-ratio].title"
      ],
      "core/audits/image-aspect-ratio.js | description": [
        "audits[image-aspect-ratio].description"
      ],
      "core/audits/image-aspect-ratio.js | columnDisplayed": [
        "audits[image-aspect-ratio].details.headings[2].label"
      ],
      "core/audits/image-aspect-ratio.js | columnActual": [
        "audits[image-aspect-ratio].details.headings[3].label"
      ],
      "core/audits/image-size-responsive.js | failureTitle": [
        "audits[image-size-responsive].title"
      ],
      "core/audits/image-size-responsive.js | description": [
        "audits[image-size-responsive].description"
      ],
      "core/audits/image-size-responsive.js | columnDisplayed": [
        "audits[image-size-responsive].details.headings[2].label"
      ],
      "core/audits/image-size-responsive.js | columnActual": [
        "audits[image-size-responsive].details.headings[3].label"
      ],
      "core/audits/image-size-responsive.js | columnExpected": [
        "audits[image-size-responsive].details.headings[4].label"
      ],
      "core/audits/preload-fonts.js | title": [
        "audits[preload-fonts].title"
      ],
      "core/audits/preload-fonts.js | description": [
        "audits[preload-fonts].description"
      ],
      "core/audits/deprecations.js | failureTitle": [
        "audits.deprecations.title"
      ],
      "core/audits/deprecations.js | description": [
        "audits.deprecations.description"
      ],
      "core/audits/deprecations.js | displayValue": [
        {
          "values": {
            "itemCount": 2
          },
          "path": "audits.deprecations.displayValue"
        }
      ],
      "core/audits/deprecations.js | columnDeprecate": [
        "audits.deprecations.details.headings[0].label"
      ],
      "core/audits/mainthread-work-breakdown.js | failureTitle": [
        "audits[mainthread-work-breakdown].title"
      ],
      "core/audits/mainthread-work-breakdown.js | description": [
        "audits[mainthread-work-breakdown].description"
      ],
      "core/audits/mainthread-work-breakdown.js | columnCategory": [
        "audits[mainthread-work-breakdown].details.headings[0].label"
      ],
      "core/audits/bootup-time.js | failureTitle": [
        "audits[bootup-time].title"
      ],
      "core/audits/bootup-time.js | description": [
        "audits[bootup-time].description"
      ],
      "core/audits/bootup-time.js | columnTotal": [
        "audits[bootup-time].details.headings[1].label"
      ],
      "core/audits/bootup-time.js | columnScriptEval": [
        "audits[bootup-time].details.headings[2].label"
      ],
      "core/audits/bootup-time.js | columnScriptParse": [
        "audits[bootup-time].details.headings[3].label"
      ],
      "core/audits/uses-rel-preload.js | title": [
        "audits[uses-rel-preload].title"
      ],
      "core/audits/uses-rel-preload.js | description": [
        "audits[uses-rel-preload].description"
      ],
      "core/audits/uses-rel-preconnect.js | title": [
        "audits[uses-rel-preconnect].title"
      ],
      "core/audits/uses-rel-preconnect.js | description": [
        "audits[uses-rel-preconnect].description"
      ],
      "core/audits/font-display.js | title": [
        "audits[font-display].title"
      ],
      "core/audits/font-display.js | description": [
        "audits[font-display].description"
      ],
      "core/audits/network-rtt.js | title": [
        "audits[network-rtt].title"
      ],
      "core/audits/network-rtt.js | description": [
        "audits[network-rtt].description"
      ],
      "core/audits/network-server-latency.js | title": [
        "audits[network-server-latency].title"
      ],
      "core/audits/network-server-latency.js | description": [
        "audits[network-server-latency].description"
      ],
      "core/audits/performance-budget.js | title": [
        "audits[performance-budget].title"
      ],
      "core/audits/performance-budget.js | description": [
        "audits[performance-budget].description"
      ],
      "core/lib/i18n/i18n.js | columnResourceType": [
        "audits[performance-budget].details.headings[0].label",
        "audits[resource-summary].details.headings[0].label"
      ],
      "core/lib/i18n/i18n.js | columnRequests": [
        "audits[performance-budget].details.headings[1].label",
        "audits[resource-summary].details.headings[1].label"
      ],
      "core/lib/i18n/i18n.js | columnTransferSize": [
        "audits[performance-budget].details.headings[2].label",
        "audits[resource-summary].details.headings[2].label",
        "audits[third-party-summary].details.headings[1].label",
        "audits[uses-long-cache-ttl].details.headings[2].label",
        "audits[total-byte-weight].details.headings[1].label",
        "audits[render-blocking-resources].details.headings[1].label",
        "audits[unminified-javascript].details.headings[1].label",
        "audits[unused-javascript].details.headings[1].label",
        "audits[uses-text-compression].details.headings[1].label"
      ],
      "core/lib/i18n/i18n.js | columnOverBudget": [
        "audits[performance-budget].details.headings[4].label",
        "audits[timing-budget].details.headings[2].label"
      ],
      "core/lib/i18n/i18n.js | totalResourceType": [
        "audits[performance-budget].details.items[0].label",
        "audits[resource-summary].details.items[0].label"
      ],
      "core/audits/performance-budget.js | requestCountOverBudget": [
        {
          "values": {
            "count": 13
          },
          "path": "audits[performance-budget].details.items[0].countOverBudget"
        },
        {
          "values": {
            "count": 5
          },
          "path": "audits[performance-budget].details.items[1].countOverBudget"
        },
        {
          "values": {
            "count": 3
          },
          "path": "audits[performance-budget].details.items[2].countOverBudget"
        },
        {
          "values": {
            "count": 7
          },
          "path": "audits[performance-budget].details.items[6].countOverBudget"
        }
      ],
      "core/lib/i18n/i18n.js | imageResourceType": [
        "audits[performance-budget].details.items[1].label",
        "audits[resource-summary].details.items[1].label"
      ],
      "core/lib/i18n/i18n.js | scriptResourceType": [
        "audits[performance-budget].details.items[2].label",
        "audits[resource-summary].details.items[2].label"
      ],
      "core/lib/i18n/i18n.js | otherResourceType": [
        "audits[performance-budget].details.items[3].label",
        "audits[resource-summary].details.items[4].label"
      ],
      "core/lib/i18n/i18n.js | thirdPartyResourceType": [
        "audits[performance-budget].details.items[4].label",
        "audits[resource-summary].details.items[8].label"
      ],
      "core/lib/i18n/i18n.js | documentResourceType": [
        "audits[performance-budget].details.items[5].label",
        "audits[resource-summary].details.items[3].label"
      ],
      "core/lib/i18n/i18n.js | stylesheetResourceType": [
        "audits[performance-budget].details.items[6].label",
        "audits[resource-summary].details.items[5].label"
      ],
      "core/lib/i18n/i18n.js | mediaResourceType": [
        "audits[performance-budget].details.items[7].label",
        "audits[resource-summary].details.items[6].label"
      ],
      "core/lib/i18n/i18n.js | fontResourceType": [
        "audits[performance-budget].details.items[8].label",
        "audits[resource-summary].details.items[7].label"
      ],
      "core/audits/timing-budget.js | title": [
        "audits[timing-budget].title"
      ],
      "core/audits/timing-budget.js | description": [
        "audits[timing-budget].description"
      ],
      "core/audits/timing-budget.js | columnTimingMetric": [
        "audits[timing-budget].details.headings[0].label"
      ],
      "core/audits/timing-budget.js | columnMeasurement": [
        "audits[timing-budget].details.headings[1].label"
      ],
      "core/audits/resource-summary.js | title": [
        "audits[resource-summary].title"
      ],
      "core/audits/resource-summary.js | description": [
        "audits[resource-summary].description"
      ],
      "core/audits/resource-summary.js | displayValue": [
        {
          "values": {
            "requestCount": 23,
            "byteCount": 1324053
          },
          "path": "audits[resource-summary].displayValue"
        }
      ],
      "core/audits/third-party-summary.js | title": [
        "audits[third-party-summary].title"
      ],
      "core/audits/third-party-summary.js | description": [
        "audits[third-party-summary].description"
      ],
      "core/audits/third-party-summary.js | displayValue": [
        {
          "values": {
            "timeInMs": 0
          },
          "path": "audits[third-party-summary].displayValue"
        }
      ],
      "core/audits/third-party-summary.js | columnThirdParty": [
        "audits[third-party-summary].details.headings[0].label"
      ],
      "core/lib/i18n/i18n.js | columnBlockingTime": [
        "audits[third-party-summary].details.headings[2].label"
      ],
      "core/audits/third-party-facades.js | title": [
        "audits[third-party-facades].title"
      ],
      "core/audits/third-party-facades.js | description": [
        "audits[third-party-facades].description"
      ],
      "core/audits/largest-contentful-paint-element.js | title": [
        "audits[largest-contentful-paint-element].title"
      ],
      "core/audits/largest-contentful-paint-element.js | description": [
        "audits[largest-contentful-paint-element].description"
      ],
      "core/lib/i18n/i18n.js | displayValueElementsFound": [
        {
          "values": {
            "nodeCount": 1
          },
          "path": "audits[largest-contentful-paint-element].displayValue"
        },
        {
          "values": {
            "nodeCount": 5
          },
          "path": "audits[layout-shift-elements].displayValue"
        }
      ],
      "core/lib/i18n/i18n.js | columnElement": [
        "audits[largest-contentful-paint-element].details.headings[0].label",
        "audits[layout-shift-elements].details.headings[0].label",
        "audits[non-composited-animations].details.headings[0].label",
        "audits[dom-size].details.headings[1].label"
      ],
      "core/audits/lcp-lazy-loaded.js | title": [
        "audits[lcp-lazy-loaded].title"
      ],
      "core/audits/lcp-lazy-loaded.js | description": [
        "audits[lcp-lazy-loaded].description"
      ],
      "core/audits/layout-shift-elements.js | title": [
        "audits[layout-shift-elements].title"
      ],
      "core/audits/layout-shift-elements.js | description": [
        "audits[layout-shift-elements].description"
      ],
      "core/audits/layout-shift-elements.js | columnContribution": [
        "audits[layout-shift-elements].details.headings[1].label"
      ],
      "core/audits/long-tasks.js | title": [
        "audits[long-tasks].title"
      ],
      "core/audits/long-tasks.js | description": [
        "audits[long-tasks].description"
      ],
      "core/audits/long-tasks.js | displayValue": [
        {
          "values": {
            "itemCount": 2
          },
          "path": "audits[long-tasks].displayValue"
        }
      ],
      "core/audits/no-unload-listeners.js | failureTitle": [
        "audits[no-unload-listeners].title"
      ],
      "core/audits/no-unload-listeners.js | description": [
        "audits[no-unload-listeners].description"
      ],
      "core/audits/non-composited-animations.js | title": [
        "audits[non-composited-animations].title"
      ],
      "core/audits/non-composited-animations.js | description": [
        "audits[non-composited-animations].description"
      ],
      "core/audits/non-composited-animations.js | displayValue": [
        {
          "values": {
            "itemCount": 1
          },
          "path": "audits[non-composited-animations].displayValue"
        }
      ],
      "core/audits/non-composited-animations.js | unsupportedCSSProperty": [
        {
          "values": {
            "propertyCount": 2,
            "properties": "margin-left, height"
          },
          "path": "audits[non-composited-animations].details.items[0].subItems.items[0].failureReason"
        }
      ],
      "core/audits/unsized-images.js | failureTitle": [
        "audits[unsized-images].title"
      ],
      "core/audits/unsized-images.js | description": [
        "audits[unsized-images].description"
      ],
      "core/audits/valid-source-maps.js | title": [
        "audits[valid-source-maps].title"
      ],
      "core/audits/valid-source-maps.js | description": [
        "audits[valid-source-maps].description"
      ],
      "core/audits/preload-lcp-image.js | title": [
        "audits[preload-lcp-image].title"
      ],
      "core/audits/preload-lcp-image.js | description": [
        "audits[preload-lcp-image].description"
      ],
      "core/audits/csp-xss.js | title": [
        "audits[csp-xss].title"
      ],
      "core/audits/csp-xss.js | description": [
        "audits[csp-xss].description"
      ],
      "core/audits/csp-xss.js | columnDirective": [
        "audits[csp-xss].details.headings[1].label"
      ],
      "core/audits/csp-xss.js | columnSeverity": [
        "audits[csp-xss].details.headings[2].label"
      ],
      "core/lib/i18n/i18n.js | itemSeverityHigh": [
        "audits[csp-xss].details.items[0].severity"
      ],
      "core/audits/csp-xss.js | noCsp": [
        "audits[csp-xss].details.items[0].description"
      ],
      "core/audits/manual/pwa-cross-browser.js | title": [
        "audits[pwa-cross-browser].title"
      ],
      "core/audits/manual/pwa-cross-browser.js | description": [
        "audits[pwa-cross-browser].description"
      ],
      "core/audits/manual/pwa-page-transitions.js | title": [
        "audits[pwa-page-transitions].title"
      ],
      "core/audits/manual/pwa-page-transitions.js | description": [
        "audits[pwa-page-transitions].description"
      ],
      "core/audits/manual/pwa-each-page-has-url.js | title": [
        "audits[pwa-each-page-has-url].title"
      ],
      "core/audits/manual/pwa-each-page-has-url.js | description": [
        "audits[pwa-each-page-has-url].description"
      ],
      "core/audits/accessibility/accesskeys.js | title": [
        "audits.accesskeys.title"
      ],
      "core/audits/accessibility/accesskeys.js | description": [
        "audits.accesskeys.description"
      ],
      "core/audits/accessibility/aria-allowed-attr.js | title": [
        "audits[aria-allowed-attr].title"
      ],
      "core/audits/accessibility/aria-allowed-attr.js | description": [
        "audits[aria-allowed-attr].description"
      ],
      "core/audits/accessibility/aria-command-name.js | title": [
        "audits[aria-command-name].title"
      ],
      "core/audits/accessibility/aria-command-name.js | description": [
        "audits[aria-command-name].description"
      ],
      "core/audits/accessibility/aria-hidden-body.js | title": [
        "audits[aria-hidden-body].title"
      ],
      "core/audits/accessibility/aria-hidden-body.js | description": [
        "audits[aria-hidden-body].description"
      ],
      "core/audits/accessibility/aria-hidden-focus.js | title": [
        "audits[aria-hidden-focus].title"
      ],
      "core/audits/accessibility/aria-hidden-focus.js | description": [
        "audits[aria-hidden-focus].description"
      ],
      "core/audits/accessibility/aria-input-field-name.js | title": [
        "audits[aria-input-field-name].title"
      ],
      "core/audits/accessibility/aria-input-field-name.js | description": [
        "audits[aria-input-field-name].description"
      ],
      "core/audits/accessibility/aria-meter-name.js | title": [
        "audits[aria-meter-name].title"
      ],
      "core/audits/accessibility/aria-meter-name.js | description": [
        "audits[aria-meter-name].description"
      ],
      "core/audits/accessibility/aria-progressbar-name.js | title": [
        "audits[aria-progressbar-name].title"
      ],
      "core/audits/accessibility/aria-progressbar-name.js | description": [
        "audits[aria-progressbar-name].description"
      ],
      "core/audits/accessibility/aria-required-attr.js | title": [
        "audits[aria-required-attr].title"
      ],
      "core/audits/accessibility/aria-required-attr.js | description": [
        "audits[aria-required-attr].description"
      ],
      "core/audits/accessibility/aria-required-children.js | title": [
        "audits[aria-required-children].title"
      ],
      "core/audits/accessibility/aria-required-children.js | description": [
        "audits[aria-required-children].description"
      ],
      "core/audits/accessibility/aria-required-parent.js | title": [
        "audits[aria-required-parent].title"
      ],
      "core/audits/accessibility/aria-required-parent.js | description": [
        "audits[aria-required-parent].description"
      ],
      "core/audits/accessibility/aria-roles.js | title": [
        "audits[aria-roles].title"
      ],
      "core/audits/accessibility/aria-roles.js | description": [
        "audits[aria-roles].description"
      ],
      "core/audits/accessibility/aria-toggle-field-name.js | title": [
        "audits[aria-toggle-field-name].title"
      ],
      "core/audits/accessibility/aria-toggle-field-name.js | description": [
        "audits[aria-toggle-field-name].description"
      ],
      "core/audits/accessibility/aria-tooltip-name.js | title": [
        "audits[aria-tooltip-name].title"
      ],
      "core/audits/accessibility/aria-tooltip-name.js | description": [
        "audits[aria-tooltip-name].description"
      ],
      "core/audits/accessibility/aria-treeitem-name.js | title": [
        "audits[aria-treeitem-name].title"
      ],
      "core/audits/accessibility/aria-treeitem-name.js | description": [
        "audits[aria-treeitem-name].description"
      ],
      "core/audits/accessibility/aria-valid-attr-value.js | title": [
        "audits[aria-valid-attr-value].title"
      ],
      "core/audits/accessibility/aria-valid-attr-value.js | description": [
        "audits[aria-valid-attr-value].description"
      ],
      "core/audits/accessibility/aria-valid-attr.js | title": [
        "audits[aria-valid-attr].title"
      ],
      "core/audits/accessibility/aria-valid-attr.js | description": [
        "audits[aria-valid-attr].description"
      ],
      "core/audits/accessibility/button-name.js | title": [
        "audits[button-name].title"
      ],
      "core/audits/accessibility/button-name.js | description": [
        "audits[button-name].description"
      ],
      "core/audits/accessibility/bypass.js | title": [
        "audits.bypass.title"
      ],
      "core/audits/accessibility/bypass.js | description": [
        "audits.bypass.description"
      ],
      "core/audits/accessibility/color-contrast.js | title": [
        "audits[color-contrast].title"
      ],
      "core/audits/accessibility/color-contrast.js | description": [
        "audits[color-contrast].description"
      ],
      "core/audits/accessibility/definition-list.js | title": [
        "audits[definition-list].title"
      ],
      "core/audits/accessibility/definition-list.js | description": [
        "audits[definition-list].description"
      ],
      "core/audits/accessibility/dlitem.js | title": [
        "audits.dlitem.title"
      ],
      "core/audits/accessibility/dlitem.js | description": [
        "audits.dlitem.description"
      ],
      "core/audits/accessibility/document-title.js | title": [
        "audits[document-title].title"
      ],
      "core/audits/accessibility/document-title.js | description": [
        "audits[document-title].description"
      ],
      "core/audits/accessibility/duplicate-id-active.js | title": [
        "audits[duplicate-id-active].title"
      ],
      "core/audits/accessibility/duplicate-id-active.js | description": [
        "audits[duplicate-id-active].description"
      ],
      "core/audits/accessibility/duplicate-id-aria.js | title": [
        "audits[duplicate-id-aria].title"
      ],
      "core/audits/accessibility/duplicate-id-aria.js | description": [
        "audits[duplicate-id-aria].description"
      ],
      "core/audits/accessibility/form-field-multiple-labels.js | title": [
        "audits[form-field-multiple-labels].title"
      ],
      "core/audits/accessibility/form-field-multiple-labels.js | description": [
        "audits[form-field-multiple-labels].description"
      ],
      "core/audits/accessibility/frame-title.js | title": [
        "audits[frame-title].title"
      ],
      "core/audits/accessibility/frame-title.js | description": [
        "audits[frame-title].description"
      ],
      "core/audits/accessibility/heading-order.js | title": [
        "audits[heading-order].title"
      ],
      "core/audits/accessibility/heading-order.js | description": [
        "audits[heading-order].description"
      ],
      "core/audits/accessibility/html-has-lang.js | failureTitle": [
        "audits[html-has-lang].title"
      ],
      "core/audits/accessibility/html-has-lang.js | description": [
        "audits[html-has-lang].description"
      ],
      "core/lib/i18n/i18n.js | columnFailingElem": [
        "audits[html-has-lang].details.headings[0].label",
        "audits[image-alt].details.headings[0].label",
        "audits.label.details.headings[0].label",
        "audits[link-name].details.headings[0].label",
        "audits[object-alt].details.headings[0].label",
        "audits[password-inputs-can-be-pasted-into].details.headings[0].label"
      ],
      "core/audits/accessibility/html-lang-valid.js | title": [
        "audits[html-lang-valid].title"
      ],
      "core/audits/accessibility/html-lang-valid.js | description": [
        "audits[html-lang-valid].description"
      ],
      "core/audits/accessibility/image-alt.js | failureTitle": [
        "audits[image-alt].title"
      ],
      "core/audits/accessibility/image-alt.js | description": [
        "audits[image-alt].description"
      ],
      "core/audits/accessibility/input-image-alt.js | title": [
        "audits[input-image-alt].title"
      ],
      "core/audits/accessibility/input-image-alt.js | description": [
        "audits[input-image-alt].description"
      ],
      "core/audits/accessibility/label.js | failureTitle": [
        "audits.label.title"
      ],
      "core/audits/accessibility/label.js | description": [
        "audits.label.description"
      ],
      "core/audits/accessibility/link-name.js | failureTitle": [
        "audits[link-name].title"
      ],
      "core/audits/accessibility/link-name.js | description": [
        "audits[link-name].description"
      ],
      "core/audits/accessibility/list.js | title": [
        "audits.list.title"
      ],
      "core/audits/accessibility/list.js | description": [
        "audits.list.description"
      ],
      "core/audits/accessibility/listitem.js | title": [
        "audits.listitem.title"
      ],
      "core/audits/accessibility/listitem.js | description": [
        "audits.listitem.description"
      ],
      "core/audits/accessibility/meta-refresh.js | title": [
        "audits[meta-refresh].title"
      ],
      "core/audits/accessibility/meta-refresh.js | description": [
        "audits[meta-refresh].description"
      ],
      "core/audits/accessibility/meta-viewport.js | title": [
        "audits[meta-viewport].title"
      ],
      "core/audits/accessibility/meta-viewport.js | description": [
        "audits[meta-viewport].description"
      ],
      "core/audits/accessibility/object-alt.js | failureTitle": [
        "audits[object-alt].title"
      ],
      "core/audits/accessibility/object-alt.js | description": [
        "audits[object-alt].description"
      ],
      "core/audits/accessibility/tabindex.js | title": [
        "audits.tabindex.title"
      ],
      "core/audits/accessibility/tabindex.js | description": [
        "audits.tabindex.description"
      ],
      "core/audits/accessibility/td-headers-attr.js | title": [
        "audits[td-headers-attr].title"
      ],
      "core/audits/accessibility/td-headers-attr.js | description": [
        "audits[td-headers-attr].description"
      ],
      "core/audits/accessibility/th-has-data-cells.js | title": [
        "audits[th-has-data-cells].title"
      ],
      "core/audits/accessibility/th-has-data-cells.js | description": [
        "audits[th-has-data-cells].description"
      ],
      "core/audits/accessibility/valid-lang.js | title": [
        "audits[valid-lang].title"
      ],
      "core/audits/accessibility/valid-lang.js | description": [
        "audits[valid-lang].description"
      ],
      "core/audits/accessibility/video-caption.js | title": [
        "audits[video-caption].title"
      ],
      "core/audits/accessibility/video-caption.js | description": [
        "audits[video-caption].description"
      ],
      "core/audits/byte-efficiency/uses-long-cache-ttl.js | failureTitle": [
        "audits[uses-long-cache-ttl].title"
      ],
      "core/audits/byte-efficiency/uses-long-cache-ttl.js | description": [
        "audits[uses-long-cache-ttl].description"
      ],
      "core/audits/byte-efficiency/uses-long-cache-ttl.js | displayValue": [
        {
          "values": {
            "itemCount": 18
          },
          "path": "audits[uses-long-cache-ttl].displayValue"
        }
      ],
      "core/lib/i18n/i18n.js | columnCacheTTL": [
        "audits[uses-long-cache-ttl].details.headings[1].label"
      ],
      "core/audits/byte-efficiency/total-byte-weight.js | title": [
        "audits[total-byte-weight].title"
      ],
      "core/audits/byte-efficiency/total-byte-weight.js | description": [
        "audits[total-byte-weight].description"
      ],
      "core/audits/byte-efficiency/total-byte-weight.js | displayValue": [
        {
          "values": {
            "totalBytes": 1324308
          },
          "path": "audits[total-byte-weight].displayValue"
        }
      ],
      "core/audits/byte-efficiency/offscreen-images.js | title": [
        "audits[offscreen-images].title"
      ],
      "core/audits/byte-efficiency/offscreen-images.js | description": [
        "audits[offscreen-images].description"
      ],
      "core/audits/byte-efficiency/render-blocking-resources.js | title": [
        "audits[render-blocking-resources].title"
      ],
      "core/audits/byte-efficiency/render-blocking-resources.js | description": [
        "audits[render-blocking-resources].description"
      ],
      "core/lib/i18n/i18n.js | displayValueMsSavings": [
        {
          "values": {
            "wastedMs": 0
          },
          "path": "audits[render-blocking-resources].displayValue"
        }
      ],
      "core/lib/i18n/i18n.js | columnWastedBytes": [
        "audits[render-blocking-resources].details.headings[2].label",
        "audits[unminified-javascript].details.headings[2].label",
        "audits[unused-javascript].details.headings[2].label",
        "audits[modern-image-formats].details.headings[3].label",
        "audits[uses-text-compression].details.headings[2].label",
        "audits[uses-responsive-images].details.headings[3].label",
        "audits[efficient-animated-content].details.headings[2].label",
        "audits[legacy-javascript].details.headings[2].label"
      ],
      "core/audits/byte-efficiency/unminified-css.js | title": [
        "audits[unminified-css].title"
      ],
      "core/audits/byte-efficiency/unminified-css.js | description": [
        "audits[unminified-css].description"
      ],
      "core/audits/byte-efficiency/unminified-javascript.js | title": [
        "audits[unminified-javascript].title"
      ],
      "core/audits/byte-efficiency/unminified-javascript.js | description": [
        "audits[unminified-javascript].description"
      ],
      "core/lib/i18n/i18n.js | displayValueByteSavings": [
        {
          "values": {
            "wastedBytes": 83568
          },
          "path": "audits[unminified-javascript].displayValue"
        },
        {
          "values": {
            "wastedBytes": 65111
          },
          "path": "audits[unused-javascript].displayValue"
        },
        {
          "values": {
            "wastedBytes": 77874.3
          },
          "path": "audits[modern-image-formats].displayValue"
        },
        {
          "values": {
            "wastedBytes": 146478
          },
          "path": "audits[uses-text-compression].displayValue"
        },
        {
          "values": {
            "wastedBytes": 50519
          },
          "path": "audits[uses-responsive-images].displayValue"
        },
        {
          "values": {
            "wastedBytes": 682028
          },
          "path": "audits[efficient-animated-content].displayValue"
        },
        {
          "values": {
            "wastedBytes": 21189
          },
          "path": "audits[legacy-javascript].displayValue"
        }
      ],
      "core/audits/byte-efficiency/unused-css-rules.js | title": [
        "audits[unused-css-rules].title"
      ],
      "core/audits/byte-efficiency/unused-css-rules.js | description": [
        "audits[unused-css-rules].description"
      ],
      "core/audits/byte-efficiency/unused-javascript.js | title": [
        "audits[unused-javascript].title"
      ],
      "core/audits/byte-efficiency/unused-javascript.js | description": [
        "audits[unused-javascript].description"
      ],
      "core/audits/byte-efficiency/modern-image-formats.js | title": [
        "audits[modern-image-formats].title"
      ],
      "core/audits/byte-efficiency/modern-image-formats.js | description": [
        "audits[modern-image-formats].description"
      ],
      "core/lib/i18n/i18n.js | columnResourceSize": [
        "audits[modern-image-formats].details.headings[2].label",
        "audits[uses-responsive-images].details.headings[2].label",
        "audits[efficient-animated-content].details.headings[1].label"
      ],
      "core/audits/byte-efficiency/uses-optimized-images.js | title": [
        "audits[uses-optimized-images].title"
      ],
      "core/audits/byte-efficiency/uses-optimized-images.js | description": [
        "audits[uses-optimized-images].description"
      ],
      "core/audits/byte-efficiency/uses-text-compression.js | title": [
        "audits[uses-text-compression].title"
      ],
      "core/audits/byte-efficiency/uses-text-compression.js | description": [
        "audits[uses-text-compression].description"
      ],
      "core/audits/byte-efficiency/uses-responsive-images.js | title": [
        "audits[uses-responsive-images].title"
      ],
      "core/audits/byte-efficiency/uses-responsive-images.js | description": [
        "audits[uses-responsive-images].description"
      ],
      "core/audits/byte-efficiency/efficient-animated-content.js | title": [
        "audits[efficient-animated-content].title"
      ],
      "core/audits/byte-efficiency/efficient-animated-content.js | description": [
        "audits[efficient-animated-content].description"
      ],
      "core/audits/byte-efficiency/duplicated-javascript.js | title": [
        "audits[duplicated-javascript].title"
      ],
      "core/audits/byte-efficiency/duplicated-javascript.js | description": [
        "audits[duplicated-javascript].description"
      ],
      "core/audits/byte-efficiency/legacy-javascript.js | title": [
        "audits[legacy-javascript].title"
      ],
      "core/audits/byte-efficiency/legacy-javascript.js | description": [
        "audits[legacy-javascript].description"
      ],
      "core/audits/dobetterweb/doctype.js | title": [
        "audits.doctype.title"
      ],
      "core/audits/dobetterweb/doctype.js | description": [
        "audits.doctype.description"
      ],
      "core/audits/dobetterweb/charset.js | title": [
        "audits.charset.title"
      ],
      "core/audits/dobetterweb/charset.js | description": [
        "audits.charset.description"
      ],
      "core/audits/dobetterweb/dom-size.js | title": [
        "audits[dom-size].title"
      ],
      "core/audits/dobetterweb/dom-size.js | description": [
        "audits[dom-size].description"
      ],
      "core/audits/dobetterweb/dom-size.js | displayValue": [
        {
          "values": {
            "itemCount": 153
          },
          "path": "audits[dom-size].displayValue"
        }
      ],
      "core/audits/dobetterweb/dom-size.js | columnStatistic": [
        "audits[dom-size].details.headings[0].label"
      ],
      "core/audits/dobetterweb/dom-size.js | columnValue": [
        "audits[dom-size].details.headings[2].label"
      ],
      "core/audits/dobetterweb/dom-size.js | statisticDOMElements": [
        "audits[dom-size].details.items[0].statistic"
      ],
      "core/audits/dobetterweb/dom-size.js | statisticDOMDepth": [
        "audits[dom-size].details.items[1].statistic"
      ],
      "core/audits/dobetterweb/dom-size.js | statisticDOMWidth": [
        "audits[dom-size].details.items[2].statistic"
      ],
      "core/audits/dobetterweb/geolocation-on-start.js | failureTitle": [
        "audits[geolocation-on-start].title"
      ],
      "core/audits/dobetterweb/geolocation-on-start.js | description": [
        "audits[geolocation-on-start].description"
      ],
      "core/audits/dobetterweb/inspector-issues.js | title": [
        "audits[inspector-issues].title"
      ],
      "core/audits/dobetterweb/inspector-issues.js | description": [
        "audits[inspector-issues].description"
      ],
      "core/audits/dobetterweb/no-document-write.js | failureTitle": [
        "audits[no-document-write].title"
      ],
      "core/audits/dobetterweb/no-document-write.js | description": [
        "audits[no-document-write].description"
      ],
      "core/audits/dobetterweb/js-libraries.js | title": [
        "audits[js-libraries].title"
      ],
      "core/audits/dobetterweb/js-libraries.js | description": [
        "audits[js-libraries].description"
      ],
      "core/audits/dobetterweb/js-libraries.js | columnVersion": [
        "audits[js-libraries].details.headings[1].label"
      ],
      "core/audits/dobetterweb/notification-on-start.js | failureTitle": [
        "audits[notification-on-start].title"
      ],
      "core/audits/dobetterweb/notification-on-start.js | description": [
        "audits[notification-on-start].description"
      ],
      "core/audits/dobetterweb/password-inputs-can-be-pasted-into.js | failureTitle": [
        "audits[password-inputs-can-be-pasted-into].title"
      ],
      "core/audits/dobetterweb/password-inputs-can-be-pasted-into.js | description": [
        "audits[password-inputs-can-be-pasted-into].description"
      ],
      "core/audits/dobetterweb/uses-http2.js | title": [
        "audits[uses-http2].title"
      ],
      "core/audits/dobetterweb/uses-http2.js | description": [
        "audits[uses-http2].description"
      ],
      "core/audits/dobetterweb/uses-passive-event-listeners.js | failureTitle": [
        "audits[uses-passive-event-listeners].title"
      ],
      "core/audits/dobetterweb/uses-passive-event-listeners.js | description": [
        "audits[uses-passive-event-listeners].description"
      ],
      "core/audits/seo/meta-description.js | failureTitle": [
        "audits[meta-description].title"
      ],
      "core/audits/seo/meta-description.js | description": [
        "audits[meta-description].description"
      ],
      "core/audits/seo/http-status-code.js | title": [
        "audits[http-status-code].title"
      ],
      "core/audits/seo/http-status-code.js | description": [
        "audits[http-status-code].description"
      ],
      "core/audits/seo/font-size.js | title": [
        "audits[font-size].title"
      ],
      "core/audits/seo/font-size.js | description": [
        "audits[font-size].description"
      ],
      "core/audits/seo/font-size.js | displayValue": [
        {
          "values": {
            "decimalProportion": 1
          },
          "path": "audits[font-size].displayValue"
        }
      ],
      "core/audits/seo/font-size.js | columnSelector": [
        "audits[font-size].details.headings[1].label"
      ],
      "core/audits/seo/font-size.js | columnPercentPageText": [
        "audits[font-size].details.headings[2].label"
      ],
      "core/audits/seo/font-size.js | columnFontSize": [
        "audits[font-size].details.headings[3].label"
      ],
      "core/audits/seo/font-size.js | legibleText": [
        "audits[font-size].details.items[0].source.value"
      ],
      "core/audits/seo/link-text.js | title": [
        "audits[link-text].title"
      ],
      "core/audits/seo/link-text.js | description": [
        "audits[link-text].description"
      ],
      "core/audits/seo/crawlable-anchors.js | failureTitle": [
        "audits[crawlable-anchors].title"
      ],
      "core/audits/seo/crawlable-anchors.js | description": [
        "audits[crawlable-anchors].description"
      ],
      "core/audits/seo/crawlable-anchors.js | columnFailingLink": [
        "audits[crawlable-anchors].details.headings[0].label"
      ],
      "core/audits/seo/is-crawlable.js | title": [
        "audits[is-crawlable].title"
      ],
      "core/audits/seo/is-crawlable.js | description": [
        "audits[is-crawlable].description"
      ],
      "core/audits/seo/robots-txt.js | title": [
        "audits[robots-txt].title"
      ],
      "core/audits/seo/robots-txt.js | description": [
        "audits[robots-txt].description"
      ],
      "core/audits/seo/tap-targets.js | failureTitle": [
        "audits[tap-targets].title"
      ],
      "core/audits/seo/tap-targets.js | description": [
        "audits[tap-targets].description"
      ],
      "core/audits/seo/tap-targets.js | displayValue": [
        {
          "values": {
            "decimalProportion": 0
          },
          "path": "audits[tap-targets].displayValue"
        }
      ],
      "core/audits/seo/tap-targets.js | tapTargetHeader": [
        "audits[tap-targets].details.headings[0].label"
      ],
      "core/lib/i18n/i18n.js | columnSize": [
        "audits[tap-targets].details.headings[1].label"
      ],
      "core/audits/seo/tap-targets.js | overlappingTargetHeader": [
        "audits[tap-targets].details.headings[2].label"
      ],
      "core/audits/seo/hreflang.js | title": [
        "audits.hreflang.title"
      ],
      "core/audits/seo/hreflang.js | description": [
        "audits.hreflang.description"
      ],
      "core/audits/seo/plugins.js | title": [
        "audits.plugins.title"
      ],
      "core/audits/seo/plugins.js | description": [
        "audits.plugins.description"
      ],
      "core/audits/seo/canonical.js | title": [
        "audits.canonical.title"
      ],
      "core/audits/seo/canonical.js | description": [
        "audits.canonical.description"
      ],
      "core/audits/seo/manual/structured-data.js | title": [
        "audits[structured-data].title"
      ],
      "core/audits/seo/manual/structured-data.js | description": [
        "audits[structured-data].description"
      ],
      "core/config/default-config.js | performanceCategoryTitle": [
        "categories.performance.title"
      ],
      "core/config/default-config.js | a11yCategoryTitle": [
        "categories.accessibility.title"
      ],
      "core/config/default-config.js | a11yCategoryDescription": [
        "categories.accessibility.description"
      ],
      "core/config/default-config.js | a11yCategoryManualDescription": [
        "categories.accessibility.manualDescription"
      ],
      "core/config/default-config.js | bestPracticesCategoryTitle": [
        "categories[best-practices].title"
      ],
      "core/config/default-config.js | seoCategoryTitle": [
        "categories.seo.title"
      ],
      "core/config/default-config.js | seoCategoryDescription": [
        "categories.seo.description"
      ],
      "core/config/default-config.js | seoCategoryManualDescription": [
        "categories.seo.manualDescription"
      ],
      "core/config/default-config.js | pwaCategoryTitle": [
        "categories.pwa.title"
      ],
      "core/config/default-config.js | pwaCategoryDescription": [
        "categories.pwa.description"
      ],
      "core/config/default-config.js | pwaCategoryManualDescription": [
        "categories.pwa.manualDescription"
      ],
      "core/config/default-config.js | metricGroupTitle": [
        "categoryGroups.metrics.title"
      ],
      "core/config/default-config.js | loadOpportunitiesGroupTitle": [
        "categoryGroups[load-opportunities].title"
      ],
      "core/config/default-config.js | loadOpportunitiesGroupDescription": [
        "categoryGroups[load-opportunities].description"
      ],
      "core/config/default-config.js | budgetsGroupTitle": [
        "categoryGroups.budgets.title"
      ],
      "core/config/default-config.js | budgetsGroupDescription": [
        "categoryGroups.budgets.description"
      ],
      "core/config/default-config.js | diagnosticsGroupTitle": [
        "categoryGroups.diagnostics.title"
      ],
      "core/config/default-config.js | diagnosticsGroupDescription": [
        "categoryGroups.diagnostics.description"
      ],
      "core/config/default-config.js | pwaInstallableGroupTitle": [
        "categoryGroups[pwa-installable].title"
      ],
      "core/config/default-config.js | pwaOptimizedGroupTitle": [
        "categoryGroups[pwa-optimized].title"
      ],
      "core/config/default-config.js | a11yBestPracticesGroupTitle": [
        "categoryGroups[a11y-best-practices].title"
      ],
      "core/config/default-config.js | a11yBestPracticesGroupDescription": [
        "categoryGroups[a11y-best-practices].description"
      ],
      "core/config/default-config.js | a11yColorContrastGroupTitle": [
        "categoryGroups[a11y-color-contrast].title"
      ],
      "core/config/default-config.js | a11yColorContrastGroupDescription": [
        "categoryGroups[a11y-color-contrast].description"
      ],
      "core/config/default-config.js | a11yNamesLabelsGroupTitle": [
        "categoryGroups[a11y-names-labels].title"
      ],
      "core/config/default-config.js | a11yNamesLabelsGroupDescription": [
        "categoryGroups[a11y-names-labels].description"
      ],
      "core/config/default-config.js | a11yNavigationGroupTitle": [
        "categoryGroups[a11y-navigation].title"
      ],
      "core/config/default-config.js | a11yNavigationGroupDescription": [
        "categoryGroups[a11y-navigation].description"
      ],
      "core/config/default-config.js | a11yAriaGroupTitle": [
        "categoryGroups[a11y-aria].title"
      ],
      "core/config/default-config.js | a11yAriaGroupDescription": [
        "categoryGroups[a11y-aria].description"
      ],
      "core/config/default-config.js | a11yLanguageGroupTitle": [
        "categoryGroups[a11y-language].title"
      ],
      "core/config/default-config.js | a11yLanguageGroupDescription": [
        "categoryGroups[a11y-language].description"
      ],
      "core/config/default-config.js | a11yAudioVideoGroupTitle": [
        "categoryGroups[a11y-audio-video].title"
      ],
      "core/config/default-config.js | a11yAudioVideoGroupDescription": [
        "categoryGroups[a11y-audio-video].description"
      ],
      "core/config/default-config.js | a11yTablesListsVideoGroupTitle": [
        "categoryGroups[a11y-tables-lists].title"
      ],
      "core/config/default-config.js | a11yTablesListsVideoGroupDescription": [
        "categoryGroups[a11y-tables-lists].description"
      ],
      "core/config/default-config.js | seoMobileGroupTitle": [
        "categoryGroups[seo-mobile].title"
      ],
      "core/config/default-config.js | seoMobileGroupDescription": [
        "categoryGroups[seo-mobile].description"
      ],
      "core/config/default-config.js | seoContentGroupTitle": [
        "categoryGroups[seo-content].title"
      ],
      "core/config/default-config.js | seoContentGroupDescription": [
        "categoryGroups[seo-content].description"
      ],
      "core/config/default-config.js | seoCrawlingGroupTitle": [
        "categoryGroups[seo-crawl].title"
      ],
      "core/config/default-config.js | seoCrawlingGroupDescription": [
        "categoryGroups[seo-crawl].description"
      ],
      "core/config/default-config.js | bestPracticesTrustSafetyGroupTitle": [
        "categoryGroups[best-practices-trust-safety].title"
      ],
      "core/config/default-config.js | bestPracticesUXGroupTitle": [
        "categoryGroups[best-practices-ux].title"
      ],
      "core/config/default-config.js | bestPracticesBrowserCompatGroupTitle": [
        "categoryGroups[best-practices-browser-compat].title"
      ],
      "core/config/default-config.js | bestPracticesGeneralGroupTitle": [
        "categoryGroups[best-practices-general].title"
      ],
      "node_modules/lighthouse-stack-packs/packs/wordpress.js | unused-css-rules": [
        "stackPacks[0].descriptions[unused-css-rules]"
      ],
      "node_modules/lighthouse-stack-packs/packs/wordpress.js | modern-image-formats": [
        "stackPacks[0].descriptions[modern-image-formats]"
      ],
      "node_modules/lighthouse-stack-packs/packs/wordpress.js | offscreen-images": [
        "stackPacks[0].descriptions[offscreen-images]"
      ],
      "node_modules/lighthouse-stack-packs/packs/wordpress.js | total-byte-weight": [
        "stackPacks[0].descriptions[total-byte-weight]"
      ],
      "node_modules/lighthouse-stack-packs/packs/wordpress.js | render-blocking-resources": [
        "stackPacks[0].descriptions[render-blocking-resources]"
      ],
      "node_modules/lighthouse-stack-packs/packs/wordpress.js | unminified-css": [
        "stackPacks[0].descriptions[unminified-css]"
      ],
      "node_modules/lighthouse-stack-packs/packs/wordpress.js | unminified-javascript": [
        "stackPacks[0].descriptions[unminified-javascript]"
      ],
      "node_modules/lighthouse-stack-packs/packs/wordpress.js | efficient-animated-content": [
        "stackPacks[0].descriptions[efficient-animated-content]"
      ],
      "node_modules/lighthouse-stack-packs/packs/wordpress.js | unused-javascript": [
        "stackPacks[0].descriptions[unused-javascript]"
      ],
      "node_modules/lighthouse-stack-packs/packs/wordpress.js | uses-long-cache-ttl": [
        "stackPacks[0].descriptions[uses-long-cache-ttl]"
      ],
      "node_modules/lighthouse-stack-packs/packs/wordpress.js | uses-optimized-images": [
        "stackPacks[0].descriptions[uses-optimized-images]"
      ],
      "node_modules/lighthouse-stack-packs/packs/wordpress.js | uses-text-compression": [
        "stackPacks[0].descriptions[uses-text-compression]"
      ],
      "node_modules/lighthouse-stack-packs/packs/wordpress.js | uses-responsive-images": [
        "stackPacks[0].descriptions[uses-responsive-images]"
      ],
      "node_modules/lighthouse-stack-packs/packs/wordpress.js | server-response-time": [
        "stackPacks[0].descriptions[server-response-time]"
      ]
    }
  }
}<|MERGE_RESOLUTION|>--- conflicted
+++ resolved
@@ -1251,35 +1251,28 @@
             "label": "Protocol"
           },
           {
-<<<<<<< HEAD
-            "key": "networkEndTime",
-            "itemType": "ms",
-            "granularity": 1,
-            "text": "Network End Time"
-          },
-          {
-            "key": "networkRequestTime",
-            "itemType": "ms",
-            "granularity": 1,
-            "text": "Network Request Time"
-          },
-          {
-            "key": "rendererEndTime",
-            "itemType": "ms",
-            "granularity": 1,
-            "text": "Renderer End Time"
-          },
-          {
             "key": "rendererStartTime",
-            "itemType": "ms",
-            "granularity": 1,
-            "text": "Renderer Start Time"
-=======
-            "key": "startTime",
             "valueType": "ms",
             "granularity": 1,
-            "label": "Start Time"
->>>>>>> f2b2c882
+            "label": "Renderer Start Time"
+          },
+          {
+            "key": "networkRequestTime",
+            "valueType": "ms",
+            "granularity": 1,
+            "label": "Network Request Time"
+          },
+          {
+            "key": "networkEndTime",
+            "valueType": "ms",
+            "granularity": 1,
+            "label": "Network End Time"
+          },
+          {
+            "key": "rendererEndTime",
+            "valueType": "ms",
+            "granularity": 1,
+            "label": "Renderer End Time"
           },
           {
             "key": "endTime",
