--- conflicted
+++ resolved
@@ -50,11 +50,7 @@
       defaultMainResource,
       {
         requestId: '2',
-<<<<<<< HEAD
         networkRequestTime: 10_000,
-=======
-        startTime: 10_000,
->>>>>>> 26e03fd4
         isLinkPreload: false,
         url: secondRecordUrl,
         timing: defaultMainResource.timing,
@@ -66,11 +62,7 @@
       }, {
         // Normally this request would be flagged for preloading.
         requestId: '3',
-<<<<<<< HEAD
         networkRequestTime: 20_000,
-=======
-        startTime: 20_000,
->>>>>>> 26e03fd4
         isLinkPreload: false,
         url: 'http://www.example.com/a-different-script.js',
         timing: defaultMainResource.timing,
@@ -96,13 +88,8 @@
         requestId: '2',
         priority: 'High',
         isLinkPreload: false,
-<<<<<<< HEAD
         networkRequestTime: 0,
         networkEndTime: 500,
-=======
-        startTime: 0,
-        endTime: 500,
->>>>>>> 26e03fd4
         timing: {receiveHeadersEnd: 500},
         url: rootNodeUrl,
       },
@@ -111,13 +98,8 @@
         resourceType: 'Document',
         priority: 'High',
         isLinkPreload: false,
-<<<<<<< HEAD
         networkRequestTime: 500,
-        networkEndTime: 1_000,
-=======
-        startTime: 500,
-        endTime: 1000,
->>>>>>> 26e03fd4
+        networkEndTime: 1000,
         timing: {receiveHeadersEnd: 500},
         url: mainDocumentNodeUrl,
       },
@@ -126,13 +108,8 @@
         resourceType: 'Script',
         priority: 'High',
         isLinkPreload: false,
-<<<<<<< HEAD
-        networkRequestTime: 1_000,
-        networkEndTime: 2_000,
-=======
-        startTime: 1000,
-        endTime: 2000,
->>>>>>> 26e03fd4
+        networkRequestTime: 1000,
+        networkEndTime: 2000,
         timing: {receiveHeadersEnd: 1000},
         url: scriptNodeUrl,
         initiator: {type: 'parser', url: mainDocumentNodeUrl},
@@ -142,13 +119,8 @@
         resourceType: 'Script',
         priority: 'High',
         isLinkPreload: false,
-<<<<<<< HEAD
-        networkRequestTime: 2_000,
+        networkRequestTime: 2000,
         networkEndTime: 3_250,
-=======
-        startTime: 2000,
-        endTime: 3_250,
->>>>>>> 26e03fd4
         timing: {receiveHeadersEnd: 1250},
         url: scriptAddedNodeUrl,
         initiator: {type: 'script', url: scriptNodeUrl},
@@ -158,13 +130,8 @@
         resourceType: 'Script',
         priority: 'High',
         isLinkPreload: false,
-<<<<<<< HEAD
-        networkRequestTime: 2_000,
-        networkEndTime: 3_000,
-=======
-        startTime: 2000,
-        endTime: 3000,
->>>>>>> 26e03fd4
+        networkRequestTime: 2000,
+        networkEndTime: 3000,
         timing: {receiveHeadersEnd: 1000},
         url: scriptSubNodeUrl,
         initiator: {type: 'script', url: scriptNodeUrl},
@@ -174,13 +141,8 @@
         resourceType: 'Script',
         priority: 'High',
         isLinkPreload: false,
-<<<<<<< HEAD
-        networkRequestTime: 2_000,
+        networkRequestTime: 2000,
         networkEndTime: 3_500,
-=======
-        startTime: 2000,
-        endTime: 3_500,
->>>>>>> 26e03fd4
         timing: {receiveHeadersEnd: 1500},
         url: scriptOtherNodeUrl,
         initiator: {type: 'script', url: scriptNodeUrl},
