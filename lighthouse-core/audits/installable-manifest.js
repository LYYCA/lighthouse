/**
 * @license Copyright 2017 The Lighthouse Authors. All Rights Reserved.
 * Licensed under the Apache License, Version 2.0 (the "License"); you may not use this file except in compliance with the License. You may obtain a copy of the License at http://www.apache.org/licenses/LICENSE-2.0
 * Unless required by applicable law or agreed to in writing, software distributed under the License is distributed on an "AS IS" BASIS, WITHOUT WARRANTIES OR CONDITIONS OF ANY KIND, either express or implied. See the License for the specific language governing permissions and limitations under the License.
 */
'use strict';

const Audit = require('./audit.js');
const i18n = require('../lib/i18n/i18n.js');
const ManifestValues = require('../computed/manifest-values.js');

const UIStrings = {
  /** Title of a Lighthouse audit that provides detail on if a website is installable as an application. This descriptive title is shown to users when a webapp is installable. */
  'title': 'Web app manifest and service worker meet the installability requirements',
  /** Title of a Lighthouse audit that provides detail on if a website is installable as an application. This descriptive title is shown to users when a webapp is not installable. */
  'failureTitle': 'Web app manifest or service worker do not meet the installability requirements',
  /** Description of a Lighthouse audit that tells the user why installability is important for webapps. This is displayed after a user expands the section to see more. No character length limits. 'Learn More' becomes link text to additional documentation. */
<<<<<<< HEAD
  'description': 'Service worker is the technology that enables your app to use many Progressive Web App features, such as offline, add to homescreen, and push notifications.' +
    'With proper Service Worker and manifest implementations, browsers can proactively prompt users to add your app to their homescreen, ' +
    'which can lead to higher engagement. ' +
=======
  'description': 'Service worker is the technology that enables your app to use many Progressive ' +
    'Web App features, such as offline, add to homescreen, and push notifications. ' +
    'With proper Service Worker and manifest implementations, browsers can proactively prompt ' +
    'users to add your app to their homescreen, which can lead to higher engagement. ' +
>>>>>>> a44134b6
    '[Learn more](https://web.dev/installable-manifest/).',
  /** Description Table column header for the observed value of the Installability Error statistic. */
  'columnValue': 'Installability Error',
  /**
   * @description [ICU Syntax] Label for an audit identifying the number of installability errors found in the page.
  */
  'displayValue': `{itemCount, plural,
    =1 {1 error}
    other {# errors}
    }`,
  /**
   * @description Error message describing a DevTools error id that was found and has not been identified by this audit.
   * @example {platform-not-supported-on-android} errorId
   */
  'noErrorId': `Installability error id '{errorId}'`,
  /** Error message explaining that the page is not loaded in the frame.  */
  'not-in-main-frame': 'Page is not loaded in the main frame',
  /** Error message explaining that the page is served from a secure origin. */
  'not-from-secure-origin': 'Page is not served from a secure origin',
  /** Error message explaining that the page has no manifest URL. */
  'no-manifest': 'Page has no manifest <link> URL',
  /** Error message explaining that the provided manifest URL is invalid. */
  'start-url-not-valid': `Manifest start URL is not valid`,
  /** Error message explaining that the provided manifest does not contain a name or short_name field. */
  'manifest-missing-name-or-short-name': `Manifest does not contain a 'name' or 'short_name' field`,
  /** Error message explaining that the manifest display property must be one of 'standalone', 'fullscreen', or 'minimal-ui'. */
  // eslint-disable-next-line max-len
  'manifest-display-not-supported': `Manifest 'display' property must be one of 'standalone', 'fullscreen', or 'minimal-ui'`,
  /** Error message explaining that the manifest could not be fetched, might be empty, or could not be parsed. */
  'manifest-empty': `Manifest could not be fetched, is empty, or could not be parsed`,
  /** Error message explaining that no matching service worker was detected,
   * and provides a suggestion to reload the page or check whether the scope of the service worker
   * for the current page encloses the scope and start URL from the manifest. */
  // eslint-disable-next-line max-len
  'no-matching-service-worker': `No matching service worker detected. You may need to reload the page, 
    or check that the scope of the service worker for the current page 
    encloses the scope and start URL from the manifest.`,
  /**
  * @description Error message explaining that the manifest does not contain a suitable icon.
  * @example {192} value0
  */
  'manifest-missing-suitable-icon': `Manifest does not contain a suitable icon - PNG, 
                    SVG or WebP format of at least {value0}\xa0px 
                    is required, the sizes attribute must be set, and the purpose attribute, 
                    if set, must include "any" or "maskable".`,

  /**
  * @description Error message explaining that the manifest does not supply an icon of the correct format.
  * @example {192} value0
  */
  // eslint-disable-next-line max-len
  'no-acceptable-icon': `No supplied icon is at least {value0}\xa0px square in PNG, SVG or WebP format`,

  /** Error message explaining that the downloaded icon was empty or corrupt. */
  'cannot-download-icon': `Downloaded icon was empty or corrupted`,
  /** Error message explaining that the downloaded icon was empty or corrupt. */
  'no-icon-available': `Downloaded icon was empty or corrupted`,
  /** Error message explaining that the specified application platform is not supported on Android. */
  // eslint-disable-next-line max-len
  'platform-not-supported-on-android': `The specified application platform is not supported on Android`,
  /** Error message explaining that a Play store ID was not provided. */
  'no-id-specified': `No Play store ID provided`,
  /** Error message explaining that the Play Store app URL and Play Store ID do not match. */
  'ids-do-not-match': `The Play Store app URL and Play Store ID do not match`,
  /** Error message explaining that the app is already installed. */
  'already-installed': `The app is already installed`,
  /** Error message explaining that a URL in the manifest contains a username, password, or port. */
  'url-not-supported-for-webapk': `A URL in the manifest contains a username, password, or port`,
  /** Error message explaining that the page is loaded in an incognito window. */
  'in-incognito': `Page is loaded in an incognito window`,
  // TODO: perhaps edit this message to make it more actionable for LH users
  /** Error message explaining that the page does not work offline. */
  'not-offline-capable': `Page does not work offline`,
  /** Error message explaining that service worker could not be checked without a start_url. */
  // eslint-disable-next-line max-len
  'no-url-for-service-worker': `Could not check service worker without a 'start_url' field in the manifest`,
  /** Error message explaining that the manifest specifies prefer_related_applications: true. */
  'prefer-related-applications': `Manifest specifies prefer_related_applications: true`,
  /** Error message explaining that prefer_related_applications is only supported on Chrome Beta and Stable channe
               on Android. */
  // eslint-disable-next-line max-len
  'prefer-related-applications-only-beta-stable': `prefer_related_applications is only supported on Chrome Beta and Stable channe 
                on Android.`,
  /** Error message explaining that the manifest contains 'display_override' field, and the first supported display
               mode must be one of 'standalone', 'fulcreen', or 'minimal-ui. */
  // eslint-disable-next-line max-len
  'manifest-display-override-not-supported': `Manifest contains 'display_override' field, and the first supported display 
                mode must be one of 'standalone', 'fulcreen', or 'minimal-ui`,
  /** Error message explaining that the web manifest's URL changed while the manifest was being downloaded by the browser. */
  'manifest-location-changed': `Manifest URL changed while the manifest was being fetched.`,
};

const str_ = i18n.createMessageInstanceIdFn(__filename, UIStrings);

/**
 * @fileoverview
 * Audits if the page's web app manifest and service worker qualify for triggering a beforeinstallprompt event.
 * https://github.com/GoogleChrome/lighthouse/issues/23#issuecomment-270453303
 *
 * Requirements based on Chrome Devtools' installability requirements.
 * Origin of logging:
 * https://source.chromium.org/chromium/chromium/src/+/master:chrome/browser/installable/installable_logging.cc
 * DevTools InstallabilityError implementation:
 * https://source.chromium.org/search?q=getInstallabilityErrorMessages&ss=chromium%2Fchromium%2Fsrc:third_party%2Fdevtools-frontend%2Fsrc%2Ffront_end%2Fresources%2F
 */

class InstallableManifest extends Audit {
  /**
   * @return {LH.Audit.Meta}
   */
  static get meta() {
    return {
      id: 'installable-manifest',
      title: str_(UIStrings.title),
      failureTitle: str_(UIStrings.failureTitle),
      description: str_(UIStrings.description),
      requiredArtifacts: ['URL', 'WebAppManifest', 'InstallabilityErrors'],
    };
  }

  /**
   * @param {LH.Artifacts} artifacts
   * @return {Array<LH.IcuMessage>}
   */
  static getInstallabilityErrors(artifacts) {
    const installabilityErrors = artifacts.InstallabilityErrors.errors;
    const errorMessages = [];

    for (const err of installabilityErrors) {
      let matchingString;

      // Filter out errorId 'in-incognito' since Lighthouse recommends incognito.
      if (err.errorId === 'in-incognito') continue;

      try {
        // @ts-expect-error errorIds from protocol should match up against the strings dict
        matchingString = UIStrings[err.errorId];
      } catch {
        errorMessages.push(str_(UIStrings.noErrorId, {errorId: err.errorId}));
        continue;
      }

      // We only expect a `minimum-icon-size-in-pixels` errorArg[0] for two errorIds, currently.
      const value0 = err.errorArguments && err.errorArguments.length && err.errorArguments[0].value;

      if (matchingString && value0) {
        errorMessages.push(str_(matchingString, {value0}));
      } else if (matchingString) {
        errorMessages.push(str_(matchingString));
      } else if (matchingString === undefined) {
        errorMessages.push(str_(UIStrings.noErrorId, {errorId: err.errorId}));
      }
    }

    return errorMessages;
  }

  /**
   * @param {LH.Artifacts} artifacts
   * @param {LH.Audit.Context} context
   * @return {Promise<LH.Audit.Product>}
   *
   */
  static async audit(artifacts, context) {
    const manifestValues = await ManifestValues.request(artifacts, context);
    const i18nErrors = InstallableManifest.getInstallabilityErrors(artifacts);

    const manifestUrl = artifacts.WebAppManifest ? artifacts.WebAppManifest.url : null;

    /** @type {LH.Audit.Details.Table['headings']} */
    const headings = [
      {key: 'errorMessage', itemType: 'text', text: str_(UIStrings.columnValue)},
    ];

    // Errors for report table.
    /** @type {LH.Audit.Details.Table['items']} */
    const errorMessages = i18nErrors.map(errorMessage => {
      return {errorMessage};
    });
    /** DevTools InstallabilityErrors does not emit an error unless there is a manifest, so include manifestValues's error */
    // eslint-disable-next-line max-len
    if (manifestValues.isParseFailure) errorMessages.push({errorMessage: manifestValues.parseFailureReason});

    // Include the detailed pass/fail checklist as a diagnostic.
    /** @type {LH.Audit.Details.DebugData} */
    const debugData = {
      type: 'debugdata',
      manifestUrl,
    };

    if (errorMessages.length > 0) {
      return {
        score: 0,
        numericValue: errorMessages.length,
        numericUnit: 'element',
        displayValue: str_(UIStrings.displayValue, {itemCount: errorMessages.length}),
        details: {...Audit.makeTableDetails(headings, errorMessages), debugData},
      };
    }
    return {score: 1, details: {...Audit.makeTableDetails(headings, errorMessages), debugData}};
  }
}

module.exports = InstallableManifest;
module.exports.UIStrings = UIStrings;<|MERGE_RESOLUTION|>--- conflicted
+++ resolved
@@ -15,16 +15,10 @@
   /** Title of a Lighthouse audit that provides detail on if a website is installable as an application. This descriptive title is shown to users when a webapp is not installable. */
   'failureTitle': 'Web app manifest or service worker do not meet the installability requirements',
   /** Description of a Lighthouse audit that tells the user why installability is important for webapps. This is displayed after a user expands the section to see more. No character length limits. 'Learn More' becomes link text to additional documentation. */
-<<<<<<< HEAD
-  'description': 'Service worker is the technology that enables your app to use many Progressive Web App features, such as offline, add to homescreen, and push notifications.' +
-    'With proper Service Worker and manifest implementations, browsers can proactively prompt users to add your app to their homescreen, ' +
-    'which can lead to higher engagement. ' +
-=======
   'description': 'Service worker is the technology that enables your app to use many Progressive ' +
     'Web App features, such as offline, add to homescreen, and push notifications. ' +
     'With proper Service Worker and manifest implementations, browsers can proactively prompt ' +
     'users to add your app to their homescreen, which can lead to higher engagement. ' +
->>>>>>> a44134b6
     '[Learn more](https://web.dev/installable-manifest/).',
   /** Description Table column header for the observed value of the Installability Error statistic. */
   'columnValue': 'Installability Error',
