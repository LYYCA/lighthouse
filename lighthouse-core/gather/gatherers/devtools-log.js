/**
 * @license Copyright 2021 The Lighthouse Authors. All Rights Reserved.
 * Licensed under the Apache License, Version 2.0 (the "License"); you may not use this file except in compliance with the License. You may obtain a copy of the License at http://www.apache.org/licenses/LICENSE-2.0
 * Unless required by applicable law or agreed to in writing, software distributed under the License is distributed on an "AS IS" BASIS, WITHOUT WARRANTIES OR CONDITIONS OF ANY KIND, either express or implied. See the License for the specific language governing permissions and limitations under the License.
 */
'use strict';

/**
 * @fileoverview
 * This gatherer collects all network and page devtools protocol traffic during the timespan/navigation.
 * This protocol log can be used to recreate the network records using lib/network-recorder.js.
 */

<<<<<<< HEAD
import {NetworkMonitor} from '../driver/network-monitor.js';

import FRGatherer from '../../fraggle-rock/gather/base-gatherer.js';
=======
const FRGatherer = require('../../fraggle-rock/gather/base-gatherer.js');
>>>>>>> 00a45a15

class DevtoolsLog extends FRGatherer {
  static symbol = Symbol('DevtoolsLog');

  /** @type {LH.Gatherer.GathererMeta} */
  meta = {
    symbol: DevtoolsLog.symbol,
    supportedModes: ['timespan', 'navigation'],
  };

  constructor() {
    super();

    this._messageLog = new DevtoolsMessageLog(/^(Page|Network|Target|Runtime)\./);

    /** @param {LH.Protocol.RawEventMessage} e */
    this._onProtocolMessage = e => this._messageLog.record(e);
  }

  /**
   * @param {LH.Gatherer.FRTransitionalContext} passContext
   */
  async startSensitiveInstrumentation({driver}) {
    this._messageLog.reset();
    this._messageLog.beginRecording();

    driver.targetManager.on('protocolevent', this._onProtocolMessage);
    await driver.defaultSession.sendCommand('Page.enable');
  }

  /**
   * @param {LH.Gatherer.FRTransitionalContext} passContext
   */
  async stopSensitiveInstrumentation({driver}) {
    this._messageLog.endRecording();
    driver.targetManager.off('protocolevent', this._onProtocolMessage);
  }

  /**
   * @return {Promise<LH.Artifacts['DevtoolsLog']>}
   */
  async getArtifact() {
    return this._messageLog.messages;
  }
}


/**
 * This class saves all protocol messages whose method match a particular
 * regex filter. Used when saving assets for later analysis by another tool such as
 * Webpagetest.
 */
class DevtoolsMessageLog {
  /**
   * @param {RegExp=} regexFilter
   */
  constructor(regexFilter) {
    this._filter = regexFilter;

    /** @type {LH.DevtoolsLog} */
    this._messages = [];
    this._isRecording = false;
  }

  /**
   * @return {LH.DevtoolsLog}
   */
  get messages() {
    return this._messages;
  }

  reset() {
    this._messages = [];
  }

  beginRecording() {
    this._isRecording = true;
  }

  endRecording() {
    this._isRecording = false;
  }

  /**
   * Records a message if method matches filter and recording has been started.
   * @param {LH.Protocol.RawEventMessage} message
   */
  record(message) {
    // We're not recording, skip the rest of the checks.
    if (!this._isRecording) return;
    // The event was likely an internal puppeteer method that uses Symbols.
    if (typeof message.method !== 'string') return;
    // The event didn't pass our filter, do not record it.
    if (this._filter && !this._filter.test(message.method)) return;

    // We passed all the checks, record the message.
    this._messages.push(message);
  }
}

export default DevtoolsLog;
export {DevtoolsMessageLog};<|MERGE_RESOLUTION|>--- conflicted
+++ resolved
@@ -11,13 +11,7 @@
  * This protocol log can be used to recreate the network records using lib/network-recorder.js.
  */
 
-<<<<<<< HEAD
-import {NetworkMonitor} from '../driver/network-monitor.js';
-
 import FRGatherer from '../../fraggle-rock/gather/base-gatherer.js';
-=======
-const FRGatherer = require('../../fraggle-rock/gather/base-gatherer.js');
->>>>>>> 00a45a15
 
 class DevtoolsLog extends FRGatherer {
   static symbol = Symbol('DevtoolsLog');
