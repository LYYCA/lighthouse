/**
 * @license Copyright 2016 The Lighthouse Authors. All Rights Reserved.
 * Licensed under the Apache License, Version 2.0 (the "License"); you may not use this file except in compliance with the License. You may obtain a copy of the License at http://www.apache.org/licenses/LICENSE-2.0
 * Unless required by applicable law or agreed to in writing, software distributed under the License is distributed on an "AS IS" BASIS, WITHOUT WARRANTIES OR CONDITIONS OF ANY KIND, either express or implied. See the License for the specific language governing permissions and limitations under the License.
 */
'use strict';

const log = require('lighthouse-logger');
const manifestParser = require('../lib/manifest-parser.js');
const stacksGatherer = require('../lib/stack-collector.js');
const LHError = require('../lib/lh-error.js');
const NetworkAnalyzer = require('../lib/dependency-graph/simulator/network-analyzer.js');
const NetworkRecorder = require('../lib/network-recorder.js');
const constants = require('../config/constants.js');
const i18n = require('../lib/i18n/i18n.js');
const URL = require('../lib/url-shim.js');

const UIStrings = {
  /**
   * @description Warning that the web page redirected during testing and that may have affected the load.
   * @example {https://example.com/requested/page} requested
   * @example {https://example.com/final/resolved/page} final
   */
  warningRedirected: 'The page may not be loading as expected because your test URL ' +
  `({requested}) was redirected to {final}. ` +
  'Try testing the second URL directly.',
  /**
   * @description Warning that Lighthouse timed out while waiting for the page to load.
   */
  warningTimeout: 'The page loaded too slowly to finish within the time limit. ' +
  'Results may be incomplete.',
};

const str_ = i18n.createMessageInstanceIdFn(__filename, UIStrings);

/** @typedef {import('../gather/driver.js')} Driver */

/** @typedef {import('./gatherers/gatherer.js').PhaseResult} PhaseResult */
/**
 * Each entry in each gatherer result array is the output of a gatherer phase:
 * `beforePass`, `pass`, and `afterPass`. Flattened into an `LH.Artifacts` in
 * `collectArtifacts`.
 * @typedef {Record<keyof LH.GathererArtifacts, Array<PhaseResult|Promise<PhaseResult>>>} GathererResults
 */
/** @typedef {Array<[keyof GathererResults, GathererResults[keyof GathererResults]]>} GathererResultsEntries */

/**
 * Class that drives browser to load the page and runs gatherer lifecycle hooks.
 */
class GatherRunner {
  /**
   * Loads about:blank and waits there briefly. Since a Page.reload command does
   * not let a service worker take over, we navigate away and then come back to
   * reload. We do not `waitForLoad` on about:blank since a page load event is
   * never fired on it.
   * @param {Driver} driver
   * @param {string=} url
   * @return {Promise<void>}
   */
  static async loadBlank(driver, url = constants.defaultPassConfig.blankPage) {
    const status = {msg: 'Resetting state with about:blank', id: 'lh:gather:loadBlank'};
    log.time(status);
    await driver.gotoURL(url, {waitForNavigated: true});
    log.timeEnd(status);
  }

  /**
   * Loads options.url with specified options. If the main document URL
   * redirects, options.url will be updated accordingly. As such, options.url
   * will always represent the post-redirected URL. options.requestedUrl is the
   * pre-redirect starting URL. If the navigation errors with "expected" errors such as
   * NO_FCP, a `navigationError` is returned.
   * @param {Driver} driver
   * @param {LH.Gatherer.PassContext} passContext
   * @return {Promise<{navigationError?: LH.LighthouseError}>}
   */
  static async loadPage(driver, passContext) {
    const status = {
      msg: 'Loading page & waiting for onload',
      id: `lh:gather:loadPage-${passContext.passConfig.passName}`,
    };
    log.time(status);
    try {
      const {finalUrl, timedOut} = await driver.gotoURL(passContext.url, {
        waitForFcp: passContext.passConfig.recordTrace,
        waitForLoad: true,
        passContext,
      });
      passContext.url = finalUrl;
      if (timedOut) passContext.LighthouseRunWarnings.push(str_(UIStrings.warningTimeout));
    } catch (err) {
      // If it's one of our loading-based LHErrors, we'll treat it as a page load error.
      if (err.code === 'NO_FCP' || err.code === 'PAGE_HUNG') {
        return {navigationError: err};
      }

      throw err;
    } finally {
      log.timeEnd(status);
    }

    return {};
  }

  /**
   * @param {Driver} driver
   * @param {{requestedUrl: string, settings: LH.Config.Settings}} options
   * @param {(string | LH.IcuMessage)[]} LighthouseRunWarnings
   * @return {Promise<void>}
   */
  static async setupDriver(driver, options, LighthouseRunWarnings) {
    const status = {msg: 'Initializing…', id: 'lh:gather:setupDriver'};
    log.time(status);
    const resetStorage = !options.settings.disableStorageReset;
    await driver.assertNoSameOriginServiceWorkerClients(options.requestedUrl);
    await driver.beginEmulation(options.settings);
    await driver.enableRuntimeEvents();
    await driver.enableAsyncStacks();
    await driver.cacheNatives();
    await driver.registerPerformanceObserver();
    await driver.dismissJavaScriptDialogs();
    await driver.registerRequestIdleCallbackWrap(options.settings);
    if (resetStorage) {
      const warning = await driver.getImportantStorageWarning(options.requestedUrl);
      if (warning) {
        LighthouseRunWarnings.push(warning);
      }
      await driver.clearDataForOrigin(options.requestedUrl);
    }
    log.timeEnd(status);
  }

  /**
   * Reset browser state where needed and release the connection.
   * @param {Driver} driver
   * @param {{requestedUrl: string, settings: LH.Config.Settings}} options
   * @return {Promise<void>}
   */
  static async disposeDriver(driver, options) {
    const status = {msg: 'Disconnecting from browser...', id: 'lh:gather:disconnect'};

    log.time(status);
    try {
      // If storage was cleared for the run, clear at the end so Lighthouse specifics aren't cached.
      const resetStorage = !options.settings.disableStorageReset;
      if (resetStorage) await driver.clearDataForOrigin(options.requestedUrl);

      // Disable fetcher, in case a gatherer enabled it.
      // This cleanup should be removed once the only usage of
      // fetcher (fetching arbitrary URLs) is replaced by new protocol support.
      await driver.fetcher.disableRequestInterception();

      await driver.disconnect();
    } catch (err) {
      // Ignore disconnecting error if browser was already closed.
      // See https://github.com/GoogleChrome/lighthouse/issues/1583
      if (!(/close\/.*status: (500|404)$/.test(err.message))) {
        log.error('GatherRunner disconnect', err.message);
      }
    }
    log.timeEnd(status);
  }

  /**
   * Returns an error if the original network request failed or wasn't found.
   * @param {LH.Artifacts.NetworkRequest|undefined} mainRecord
   * @return {LH.LighthouseError|undefined}
   */
  static getNetworkError(mainRecord) {
    if (!mainRecord) {
      return new LHError(LHError.errors.NO_DOCUMENT_REQUEST);
    } else if (mainRecord.failed) {
      const netErr = mainRecord.localizedFailDescription;
      // Match all resolution and DNS failures
      // https://cs.chromium.org/chromium/src/net/base/net_error_list.h?rcl=cd62979b
      if (
        netErr === 'net::ERR_NAME_NOT_RESOLVED' ||
        netErr === 'net::ERR_NAME_RESOLUTION_FAILED' ||
        netErr.startsWith('net::ERR_DNS_')
      ) {
        return new LHError(LHError.errors.DNS_FAILURE);
      } else {
        return new LHError(
          LHError.errors.FAILED_DOCUMENT_REQUEST,
          {errorDetails: netErr}
        );
      }
    } else if (mainRecord.hasErrorStatusCode()) {
      return new LHError(
        LHError.errors.ERRORED_DOCUMENT_REQUEST,
        {statusCode: `${mainRecord.statusCode}`}
      );
    }
  }

  /**
   * Returns an error if we ended up on the `chrome-error` page and all other requests failed.
   * @param {LH.Artifacts.NetworkRequest|undefined} mainRecord
   * @param {Array<LH.Artifacts.NetworkRequest>} networkRecords
   * @return {LH.LighthouseError|undefined}
   */
  static getInterstitialError(mainRecord, networkRecords) {
    // If we never requested a document, there's no interstitial error, let other cases handle it.
    if (!mainRecord) return undefined;

    const interstitialRequest = networkRecords
      .find(record => record.documentURL.startsWith('chrome-error://'));
    // If the page didn't end up on a chrome interstitial, there's no error here.
    if (!interstitialRequest) return undefined;

    // If the main document didn't fail, we didn't end up on an interstitial.
    // FIXME: This doesn't handle client-side redirects.
    // None of our error-handling deals with this case either because passContext.url doesn't handle non-network redirects.
    if (!mainRecord.failed) return undefined;

    // If a request failed with the `net::ERR_CERT_*` collection of errors, then it's a security issue.
    if (mainRecord.localizedFailDescription.startsWith('net::ERR_CERT')) {
      return new LHError(LHError.errors.INSECURE_DOCUMENT_REQUEST, {securityMessages:
        mainRecord.localizedFailDescription});
    }

    // If we made it this far, it's a generic Chrome interstitial error.
    return new LHError(LHError.errors.CHROME_INTERSTITIAL_ERROR);
  }

  /**
   * Returns an error if we try to load a non-HTML page.
   * Expects a network request with all redirects resolved, otherwise the MIME type may be incorrect.
   * @param {LH.Artifacts.NetworkRequest|undefined} finalRecord
   * @return {LH.LighthouseError|undefined}
   */
  static getNonHtmlError(finalRecord) {
    // MIME types are case-insenstive but Chrome normalizes MIME types to be lowercase.
    const HTML_MIME_TYPE = 'text/html';

    // If we never requested a document, there's no doctype error, let other cases handle it.
    if (!finalRecord) return undefined;

    // mimeType is determined by the browser, we assume Chrome is determining mimeType correctly,
    // independently of 'Content-Type' response headers, and always sending mimeType if well-formed.
    if (HTML_MIME_TYPE !== finalRecord.mimeType) {
      return new LHError(LHError.errors.NOT_HTML, {mimeType: finalRecord.mimeType});
    }
    return undefined;
  }

  /**
   * Returns an error if the page load should be considered failed, e.g. from a
   * main document request failure, a security issue, etc.
   * @param {LH.Gatherer.PassContext} passContext
   * @param {LH.Gatherer.LoadData} loadData
   * @param {LH.LighthouseError|undefined} navigationError
   * @return {LH.LighthouseError|undefined}
   */
  static getPageLoadError(passContext, loadData, navigationError) {
    const {networkRecords} = loadData;
    /** @type {LH.Artifacts.NetworkRequest|undefined} */
    let mainRecord;
    try {
      mainRecord = NetworkAnalyzer.findMainDocument(networkRecords, passContext.url);
    } catch (_) {}

    // MIME Type is only set on the final redirected document request. Use this for the HTML check instead of root.
    let finalRecord;
    if (mainRecord) {
      finalRecord = NetworkAnalyzer.resolveRedirects(mainRecord);
    }

    const networkError = GatherRunner.getNetworkError(mainRecord);
    const interstitialError = GatherRunner.getInterstitialError(mainRecord, networkRecords);
    const nonHtmlError = GatherRunner.getNonHtmlError(finalRecord);

    // Check to see if we need to ignore the page load failure.
    // e.g. When the driver is offline, the load will fail without page offline support.
    if (passContext.passConfig.loadFailureMode === 'ignore') return;

    // We want to special-case the interstitial beyond FAILED_DOCUMENT_REQUEST. See https://github.com/GoogleChrome/lighthouse/pull/8865#issuecomment-497507618
    if (interstitialError) return interstitialError;

    // Network errors are usually the most specific and provide the best reason for why the page failed to load.
    // Prefer networkError over navigationError.
    // Example: `DNS_FAILURE` is better than `NO_FCP`.
    if (networkError) return networkError;

    // Error if page is not HTML.
    if (nonHtmlError) return nonHtmlError;

    // Navigation errors are rather generic and express some failure of the page to render properly.
    // Use `navigationError` as the last resort.
    // Example: `NO_FCP`, the page never painted content for some unknown reason.
    return navigationError;
  }

  /**
   * Initialize network settings for the pass, e.g. throttling, blocked URLs,
   * and manual request headers.
   * @param {LH.Gatherer.PassContext} passContext
   * @return {Promise<void>}
   */
  static async setupPassNetwork(passContext) {
    const status = {msg: 'Setting up network for the pass trace', id: `lh:gather:setupPassNetwork`};
    log.time(status);

    const passConfig = passContext.passConfig;
    await passContext.driver.setThrottling(passContext.settings, passConfig);

    const blockedUrls = (passContext.passConfig.blockedUrlPatterns || [])
      .concat(passContext.settings.blockedUrlPatterns || []);

    // Set request blocking before any network activity
    // No "clearing" is done at the end of the pass since blockUrlPatterns([]) will unset all if
    // neccessary at the beginning of the next pass.
    await passContext.driver.blockUrlPatterns(blockedUrls);
    await passContext.driver.setExtraHTTPHeaders(passContext.settings.extraHeaders);

    log.timeEnd(status);
  }

  /**
   * Beging recording devtoolsLog and trace (if requested).
   * @param {LH.Gatherer.PassContext} passContext
   * @return {Promise<void>}
   */
  static async beginRecording(passContext) {
    const status = {msg: 'Beginning devtoolsLog and trace', id: 'lh:gather:beginRecording'};
    log.time(status);

    const {driver, passConfig, settings} = passContext;

    // Always record devtoolsLog
    await driver.beginDevtoolsLog();

    if (passConfig.recordTrace) {
      await driver.beginTrace(settings);
    }

    log.timeEnd(status);
  }

  /**
   * End recording devtoolsLog and trace (if requested), returning an
   * `LH.Gatherer.LoadData` with the recorded data.
   * @param {LH.Gatherer.PassContext} passContext
   * @return {Promise<LH.Gatherer.LoadData>}
   */
  static async endRecording(passContext) {
    const {driver, passConfig} = passContext;

    let trace;
    if (passConfig.recordTrace) {
      const status = {msg: 'Gathering trace', id: `lh:gather:getTrace`};
      log.time(status);
      trace = await driver.endTrace();
      log.timeEnd(status);
    }

    const status = {
      msg: 'Gathering devtoolsLog & network records',
      id: `lh:gather:getDevtoolsLog`,
    };
    log.time(status);
    const devtoolsLog = driver.endDevtoolsLog();
    const networkRecords = NetworkRecorder.recordsFromLogs(devtoolsLog);
    log.timeEnd(status);

    return {
      networkRecords,
      devtoolsLog,
      trace,
    };
  }

  /**
   * Run beforePass() on gatherers.
   * @param {LH.Gatherer.PassContext} passContext
   * @param {Partial<GathererResults>} gathererResults
   * @return {Promise<void>}
   */
  static async beforePass(passContext, gathererResults) {
    const bpStatus = {msg: `Running beforePass methods`, id: `lh:gather:beforePass`};
    log.time(bpStatus, 'verbose');

    for (const gathererDefn of passContext.passConfig.gatherers) {
      const gatherer = gathererDefn.instance;
      // Abuse the passContext to pass through gatherer options
      passContext.options = gathererDefn.options || {};
      const status = {
        msg: `Gathering setup: ${gatherer.name}`,
        id: `lh:gather:beforePass:${gatherer.name}`,
      };
      log.time(status, 'verbose');
      const artifactPromise = Promise.resolve().then(_ => gatherer.beforePass(passContext));
      gathererResults[gatherer.name] = [artifactPromise];
      await artifactPromise.catch(() => {});
      log.timeEnd(status);
    }
    log.timeEnd(bpStatus);
  }

  /**
   * Run pass() on gatherers.
   * @param {LH.Gatherer.PassContext} passContext
   * @param {Partial<GathererResults>} gathererResults
   * @return {Promise<void>}
   */
  static async pass(passContext, gathererResults) {
    const config = passContext.passConfig;
    const gatherers = config.gatherers;

    const pStatus = {msg: `Running pass methods`, id: `lh:gather:pass`};
    log.time(pStatus, 'verbose');

    for (const gathererDefn of gatherers) {
      const gatherer = gathererDefn.instance;
      // Abuse the passContext to pass through gatherer options
      passContext.options = gathererDefn.options || {};
      const status = {
        msg: `Gathering in-page: ${gatherer.name}`,
        id: `lh:gather:pass:${gatherer.name}`,
      };
      log.time(status);
      const artifactPromise = Promise.resolve().then(_ => gatherer.pass(passContext));

      const gathererResult = gathererResults[gatherer.name] || [];
      gathererResult.push(artifactPromise);
      gathererResults[gatherer.name] = gathererResult;
      await artifactPromise.catch(() => {});
    }

    log.timeEnd(pStatus);
  }

  /**
   * Run afterPass() on gatherers.
   * @param {LH.Gatherer.PassContext} passContext
   * @param {LH.Gatherer.LoadData} loadData
   * @param {Partial<GathererResults>} gathererResults
   * @return {Promise<void>}
   */
  static async afterPass(passContext, loadData, gathererResults) {
    const driver = passContext.driver;
    const config = passContext.passConfig;
    const gatherers = config.gatherers;

    const apStatus = {msg: `Running afterPass methods`, id: `lh:gather:afterPass`};
    log.time(apStatus, 'verbose');

    // Some gatherers scroll the page which can cause unexpected results for other gatherers.
    // We reset the scroll position in between each gatherer.
    const scrollPosition = await driver.getScrollPosition();

    for (const gathererDefn of gatherers) {
      const gatherer = gathererDefn.instance;
      const status = {
        msg: `Gathering: ${gatherer.name}`,
        id: `lh:gather:afterPass:${gatherer.name}`,
      };
      log.time(status);

      // Add gatherer options to the passContext.
      passContext.options = gathererDefn.options || {};
      const artifactPromise = Promise.resolve()
        .then(_ => gatherer.afterPass(passContext, loadData));

      const gathererResult = gathererResults[gatherer.name] || [];
      gathererResult.push(artifactPromise);
      gathererResults[gatherer.name] = gathererResult;
      await artifactPromise.catch(() => {});
      await driver.scrollTo(scrollPosition);
      log.timeEnd(status);
    }
    log.timeEnd(apStatus);
  }

  /**
   * Takes the results of each gatherer phase for each gatherer and uses the
   * last produced value (that's not undefined) as the artifact for that
   * gatherer. If an error was rejected from a gatherer phase,
   * uses that error object as the artifact instead.
   * @param {Partial<GathererResults>} gathererResults
   * @return {Promise<{artifacts: Partial<LH.GathererArtifacts>}>}
   */
  static async collectArtifacts(gathererResults) {
    /** @type {Partial<LH.GathererArtifacts>} */
    const gathererArtifacts = {};

    const resultsEntries = /** @type {GathererResultsEntries} */ (Object.entries(gathererResults));
    for (const [gathererName, phaseResultsPromises] of resultsEntries) {
      try {
        const phaseResults = await Promise.all(phaseResultsPromises);
        // Take the last defined pass result as artifact. If none are defined, the undefined check below handles it.
        const definedResults = phaseResults.filter(element => element !== undefined);
        const artifact = definedResults[definedResults.length - 1];
        // @ts-expect-error tsc can't yet express that gathererName is only a single type in each iteration, not a union of types.
        gathererArtifacts[gathererName] = artifact;
      } catch (err) {
        // Return error to runner to handle turning it into an error audit.
        gathererArtifacts[gathererName] = err;
      }

      if (gathererArtifacts[gathererName] === undefined) {
        throw new Error(`${gathererName} failed to provide an artifact.`);
      }
    }

    return {
      artifacts: gathererArtifacts,
    };
  }

  /**
   * Return an initialized but mostly empty set of base artifacts, to be
   * populated as the run continues.
   * @param {{driver: Driver, requestedUrl: string, settings: LH.Config.Settings}} options
   * @return {Promise<LH.BaseArtifacts>}
   */
  static async initializeBaseArtifacts(options) {
    const hostUserAgent = (await options.driver.getBrowserVersion()).userAgent;

    const {emulatedFormFactor} = options.settings;
    // Whether Lighthouse was run on a mobile device (i.e. not on a desktop machine).
    const HostFormFactor = hostUserAgent.includes('Android') || hostUserAgent.includes('Mobile') ?
      'mobile' : 'desktop';
    const TestedAsMobileDevice = emulatedFormFactor === 'mobile' ||
      (emulatedFormFactor !== 'desktop' && HostFormFactor === 'mobile');

    return {
      fetchTime: (new Date()).toJSON(),
      LighthouseRunWarnings: [],
      TestedAsMobileDevice,
      HostFormFactor,
      HostUserAgent: hostUserAgent,
      NetworkUserAgent: '', // updated later
      BenchmarkIndex: 0, // updated later
      WebAppManifest: null, // updated later
      InstallabilityErrors: {errors: []}, // updated later
      Stacks: [], // updated later
      traces: {},
      devtoolsLogs: {},
      settings: options.settings,
      URL: {requestedUrl: options.requestedUrl, finalUrl: options.requestedUrl},
      Timing: [],
      PageLoadError: null,
    };
  }

  /**
   * Creates an Artifacts.InstallabilityErrors, tranforming data from the protocol
   * for old versions of Chrome.
   * @param {LH.Gatherer.PassContext} passContext
   * @return {Promise<LH.Artifacts.InstallabilityErrors>}
   */
  static async getInstallabilityErrors(passContext) {
    const status = {
      msg: 'Get webapp installability errors',
      id: 'lh:gather:getInstallabilityErrors',
    };
    log.time(status);
    const response =
      await passContext.driver.sendCommand('Page.getInstallabilityErrors');
<<<<<<< HEAD
    const errors = response.installabilityErrors;
=======

    let errors = response.installabilityErrors;
    // COMPAT: Before M82, `getInstallabilityErrors` was not localized and just english
    // error strings were returned. Convert the values we care about to the new error id format.
    if (!errors) {
      /** @type {string[]} */
      // @ts-expect-error - Support older protocol data.
      const m81StyleErrors = response.errors || [];
      errors = m81StyleErrors.map(error => {
        const englishErrorToErrorId = {
          'Could not download a required icon from the manifest': 'cannot-download-icon',
          'Downloaded icon was empty or corrupted': 'no-icon-available',
        };
        for (const [englishError, errorId] of Object.entries(englishErrorToErrorId)) {
          if (error.includes(englishError)) {
            return {errorId, errorArguments: []};
          }
        }
        return {errorId: '', errorArguments: []};
      }).filter(error => error.errorId);
    }

    log.timeEnd(status);
>>>>>>> d3a07051
    return {errors};
  }

  /**
   * Populates the important base artifacts from a fully loaded test page.
   * Currently must be run before `start-url` gatherer so that `WebAppManifest`
   * will be available to it.
   * @param {LH.Gatherer.PassContext} passContext
   */
  static async populateBaseArtifacts(passContext) {
    const status = {msg: 'Populate base artifacts', id: 'lh:gather:populateBaseArtifacts'};
    log.time(status);
    const baseArtifacts = passContext.baseArtifacts;

    // Copy redirected URL to artifact.
    baseArtifacts.URL.finalUrl = passContext.url;
    /* eslint-disable max-len */
    if (!URL.equalWithExcludedFragments(baseArtifacts.URL.requestedUrl, baseArtifacts.URL.finalUrl)) {
      baseArtifacts.LighthouseRunWarnings.push(str_(UIStrings.warningRedirected, {
        requested: baseArtifacts.URL.requestedUrl,
        final: baseArtifacts.URL.finalUrl,
      }));
    }

    // Fetch the manifest, if it exists.
    baseArtifacts.WebAppManifest = await GatherRunner.getWebAppManifest(passContext);

    if (baseArtifacts.WebAppManifest) {
      baseArtifacts.InstallabilityErrors = await GatherRunner.getInstallabilityErrors(passContext);
    }

    baseArtifacts.Stacks = await stacksGatherer(passContext);

    // Find the NetworkUserAgent actually used in the devtoolsLogs.
    const devtoolsLog = baseArtifacts.devtoolsLogs[passContext.passConfig.passName];
    const userAgentEntry = devtoolsLog.find(entry =>
      entry.method === 'Network.requestWillBeSent' &&
      !!entry.params.request.headers['User-Agent']
    );
    if (userAgentEntry) {
      // @ts-expect-error - guaranteed to exist by the find above
      baseArtifacts.NetworkUserAgent = userAgentEntry.params.request.headers['User-Agent'];
    }

    log.timeEnd(status);
  }

  /**
   * Finalize baseArtifacts after gathering is fully complete.
   * @param {LH.BaseArtifacts} baseArtifacts
   */
  static finalizeBaseArtifacts(baseArtifacts) {
    // Take only unique LighthouseRunWarnings.
    baseArtifacts.LighthouseRunWarnings = Array.from(new Set(baseArtifacts.LighthouseRunWarnings));

    // Take the timing entries we've gathered so far.
    baseArtifacts.Timing = log.getTimeEntries();
  }

  /**
   * Uses the debugger protocol to fetch the manifest from within the context of
   * the target page, reusing any credentials, emulation, etc, already established
   * there.
   *
   * Returns the parsed manifest or null if the page had no manifest. If the manifest
   * was unparseable as JSON, manifest.value will be undefined and manifest.warning
   * will have the reason. See manifest-parser.js for more information.
   *
   * @param {LH.Gatherer.PassContext} passContext
   * @return {Promise<LH.Artifacts.Manifest|null>}
   */
  static async getWebAppManifest(passContext) {
    const status = {msg: 'Get webapp manifest', id: 'lh:gather:getWebAppManifest'};
    log.time(status);
    const response = await passContext.driver.getAppManifest();
    if (!response) return null;
    const manifest = manifestParser(response.data, response.url, passContext.url);
    log.timeEnd(status);
    return manifest;
  }

  /**
   * @param {Array<LH.Config.Pass>} passConfigs
   * @param {{driver: Driver, requestedUrl: string, settings: LH.Config.Settings}} options
   * @return {Promise<LH.Artifacts>}
   */
  static async run(passConfigs, options) {
    const driver = options.driver;

    /** @type {Partial<LH.GathererArtifacts>} */
    const artifacts = {};

    try {
      await driver.connect();
      // In the devtools/extension case, we can't still be on the site while trying to clear state
      // So we first navigate to about:blank, then apply our emulation & setup
      await GatherRunner.loadBlank(driver);

      const baseArtifacts = await GatherRunner.initializeBaseArtifacts(options);
      baseArtifacts.BenchmarkIndex = await options.driver.getBenchmarkIndex();

      await GatherRunner.setupDriver(driver, options, baseArtifacts.LighthouseRunWarnings);

      let isFirstPass = true;
      for (const passConfig of passConfigs) {
        /** @type {LH.Gatherer.PassContext} */
        const passContext = {
          driver,
          url: options.requestedUrl,
          settings: options.settings,
          passConfig,
          baseArtifacts,
          LighthouseRunWarnings: baseArtifacts.LighthouseRunWarnings,
        };
        const passResults = await GatherRunner.runPass(passContext);
        Object.assign(artifacts, passResults.artifacts);

        // If we encountered a pageLoadError, don't try to keep loading the page in future passes.
        if (passResults.pageLoadError && passConfig.loadFailureMode === 'fatal') {
          baseArtifacts.PageLoadError = passResults.pageLoadError;
          break;
        }

        if (isFirstPass) {
          await GatherRunner.populateBaseArtifacts(passContext);
          isFirstPass = false;
        }

        // Disable fetcher for every pass, in case a gatherer enabled it.
        // Noop if fetcher was never enabled.
        // This cleanup should be removed once the only usage of
        // fetcher (fetching arbitrary URLs) is replaced by new protocol support.
        await driver.fetcher.disableRequestInterception();
      }

      await GatherRunner.disposeDriver(driver, options);
      GatherRunner.finalizeBaseArtifacts(baseArtifacts);
      return /** @type {LH.Artifacts} */ ({...baseArtifacts, ...artifacts}); // Cast to drop Partial<>.
    } catch (err) {
      // Clean up on error. Don't await so that the root error, not a disposal error, is shown.
      GatherRunner.disposeDriver(driver, options);

      throw err;
    }
  }

  /**
   * Returns whether this pass should clear the caches.
   * Only if it is a performance run and the settings don't disable it.
   * @param {LH.Gatherer.PassContext} passContext
   * @return {boolean}
   */
  static shouldClearCaches(passContext) {
    const {settings, passConfig} = passContext;
    return !settings.disableStorageReset && passConfig.recordTrace && passConfig.useThrottling;
  }

  /**
   * Save the devtoolsLog and trace (if applicable) to baseArtifacts.
   * @param {LH.Gatherer.PassContext} passContext
   * @param {LH.Gatherer.LoadData} loadData
   * @param {string} passName
   */
  static _addLoadDataToBaseArtifacts(passContext, loadData, passName) {
    const baseArtifacts = passContext.baseArtifacts;
    baseArtifacts.devtoolsLogs[passName] = loadData.devtoolsLog;
    if (loadData.trace) baseArtifacts.traces[passName] = loadData.trace;
  }

  /**
   * Starting from about:blank, load the page and run gatherers for this pass.
   * @param {LH.Gatherer.PassContext} passContext
   * @return {Promise<{artifacts: Partial<LH.GathererArtifacts>, pageLoadError?: LHError}>}
   */
  static async runPass(passContext) {
    const status = {
      msg: `Running ${passContext.passConfig.passName} pass`,
      id: `lh:gather:runPass-${passContext.passConfig.passName}`,
      args: [passContext.passConfig.gatherers.map(g => g.instance.name).join(', ')],
    };
    log.time(status);

    /** @type {Partial<GathererResults>} */
    const gathererResults = {};
    const {driver, passConfig} = passContext;

    // Go to about:blank, set up, and run `beforePass()` on gatherers.
    await GatherRunner.loadBlank(driver, passConfig.blankPage);
    await GatherRunner.setupPassNetwork(passContext);
    if (GatherRunner.shouldClearCaches(passContext)) {
      await driver.cleanBrowserCaches(); // Clear disk & memory cache if it's a perf run
    }
    await GatherRunner.beforePass(passContext, gathererResults);

    // Navigate, start recording, and run `pass()` on gatherers.
    await GatherRunner.beginRecording(passContext);
    const {navigationError: possibleNavError} = await GatherRunner.loadPage(driver, passContext);
    await GatherRunner.pass(passContext, gathererResults);
    const loadData = await GatherRunner.endRecording(passContext);

    // Disable throttling so the afterPass analysis isn't throttled
    await driver.setThrottling(passContext.settings, {useThrottling: false});

    // In case of load error, save log and trace with an error prefix, return no artifacts for this pass.
    const pageLoadError = GatherRunner.getPageLoadError(passContext, loadData, possibleNavError);
    if (pageLoadError) {
      const localizedMessage = i18n.getFormatted(pageLoadError.friendlyMessage,
          passContext.settings.locale);
      log.error('GatherRunner', localizedMessage, passContext.url);

      passContext.LighthouseRunWarnings.push(pageLoadError.friendlyMessage);
      GatherRunner._addLoadDataToBaseArtifacts(passContext, loadData,
          `pageLoadError-${passConfig.passName}`);

      log.timeEnd(status);
      return {artifacts: {}, pageLoadError};
    }

    // If no error, save devtoolsLog and trace.
    GatherRunner._addLoadDataToBaseArtifacts(passContext, loadData, passConfig.passName);

    // Run `afterPass()` on gatherers and return collected artifacts.
    await GatherRunner.afterPass(passContext, loadData, gathererResults);
    const artifacts = GatherRunner.collectArtifacts(gathererResults);

    log.timeEnd(status);
    return artifacts;
  }
}

module.exports = GatherRunner;
module.exports.UIStrings = UIStrings;<|MERGE_RESOLUTION|>--- conflicted
+++ resolved
@@ -558,33 +558,7 @@
     log.time(status);
     const response =
       await passContext.driver.sendCommand('Page.getInstallabilityErrors');
-<<<<<<< HEAD
     const errors = response.installabilityErrors;
-=======
-
-    let errors = response.installabilityErrors;
-    // COMPAT: Before M82, `getInstallabilityErrors` was not localized and just english
-    // error strings were returned. Convert the values we care about to the new error id format.
-    if (!errors) {
-      /** @type {string[]} */
-      // @ts-expect-error - Support older protocol data.
-      const m81StyleErrors = response.errors || [];
-      errors = m81StyleErrors.map(error => {
-        const englishErrorToErrorId = {
-          'Could not download a required icon from the manifest': 'cannot-download-icon',
-          'Downloaded icon was empty or corrupted': 'no-icon-available',
-        };
-        for (const [englishError, errorId] of Object.entries(englishErrorToErrorId)) {
-          if (error.includes(englishError)) {
-            return {errorId, errorArguments: []};
-          }
-        }
-        return {errorId: '', errorArguments: []};
-      }).filter(error => error.errorId);
-    }
-
-    log.timeEnd(status);
->>>>>>> d3a07051
     return {errors};
   }
 
